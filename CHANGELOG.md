# Changelog

## Unreleased

Release date: YYYY-MM-DD

Code freeze date: YYYY-MM-DD

### Description

### Dependency Changes

### Added

<<<<<<< HEAD
- `climada.util.calibrate` module for calibrating impact functions [#692](https://github.com/CLIMADA-project/climada_python/pull/692)
=======
- Read and Write methods to and from csv files for the `DiscRates` class. [#818](ttps://github.com/CLIMADA-project/climada_python/pull/818)
>>>>>>> 2d663dcf

### Changed

- Add `shapes` argument to `geo_im_from_array` to allow flexible turning on/off of plotting coastline in `plot_intensity`. [#805](https://github.com/CLIMADA-project/climada_python/pull/805)
- Update `CONTRIBUTING.md` to better explain types of contributions to this repository [#797](https://github.com/CLIMADA-project/climada_python/pull/797)
- The default tile layer in Exposures maps is not Stamen Terrain anymore, but [CartoDB Positron](https://github.com/CartoDB/basemap-styles). Affected methods are `climada.engine.Impact.plot_basemap_eai_exposure`,`climada.engine.Impact.plot_basemap_impact_exposure` and `climada.entity.Exposures.plot_basemap`. [#798](https://github.com/CLIMADA-project/climada_python/pull/798)
- Recommend using Mamba instead of Conda for installing CLIMADA [#809](https://github.com/CLIMADA-project/climada_python/pull/809)
- `Hazard.from_xarray_raster` now allows arbitrary values as 'event' coordinates [#837](https://github.com/CLIMADA-project/climada_python/pull/837)

### Fixed

- `Hazard.from_xarray_raster` now stores strings as default values for `Hazard.event_name` [#795](https://github.com/CLIMADA-project/climada_python/pull/795)
- Fix the dist_approx util function when used with method="geosphere" and log=True and points that are very close. [#792](https://github.com/CLIMADA-project/climada_python/pull/792)
- `climada.util.yearsets.sample_from_poisson`: fix a bug ([#819](https://github.com/CLIMADA-project/climada_python/issues/819)) and inconsistency that occurs when lambda events per year (`lam`) are set to 1. [[#823](https://github.com/CLIMADA-project/climada_python/pull/823)]
- In the TropCyclone class in the Holland model 2008 and 2010 implementation, a doublecounting of translational velocity is removed [#833](https://github.com/CLIMADA-project/climada_python/pull/833)

### Deprecated

### Removed

## 4.0.1

Release date: 2023-09-27

### Dependency Changes

Added:

- `matplotlib-base` None &rarr; >=3.8

Changed:

- `geopandas` >=0.13 &rarr; >=0.14
- `pandas` >=1.5,<2.0 &rarr; >=2.1

Removed:

- `matplotlib` >=3.7

### Changed

- Rearranged file-system structure: `data` directory moved into `climada` package directory. [#781](https://github.com/CLIMADA-project/climada_python/pull/781)

### Fixed

- `climada.util.coordinates.get_country_code` bug, occurring with non-standard longitudinal coordinates around the anti-meridian. [#770](https://github.com/CLIMADA-project/climada_python/issues/770)

## 4.0.0

Release date: 2023-09-01

### Dependency Updates

Added:

- `pytest` [#726](https://github.com/CLIMADA-project/climada_python/pull/726)
- `pytest-cov` [#726](https://github.com/CLIMADA-project/climada_python/pull/726)
- `pytest-subtests` [#726](https://github.com/CLIMADA-project/climada_python/pull/726)
- `unittest-xml-reporting`

Changed:

- `cartopy` >=0.20.0,<0.20.3 &rarr; >=0.21
- `cfgrib` >=0.9.7,<0.9.10 &rarr; =0.9.9
- `contextily` >=1.0 &rarr; >=1.3
- `dask` >=2.25 &rarr; >=2023
- `eccodes` [auto] &rarr; =2.27
- `gdal` !=3.4.1 &rarr; >=3.6
- `geopandas` >=0.8 &rarr; >=0.13
- `h5py` >=2.10 &rarr; >=3.8
- `haversine` >=2.3 &rarr; >=2.8
- `matplotlib` >=3.2,< 3.6 &rarr; >=3.7
- `netcdf4` >=1.5 &rarr; >=1.6
- `numba` >=0.51,!=0.55.0 &rarr; >=0.57
- `openpyxl` >=3.0 &rarr; >=3.1
- `pandas-datareader` >=0.9 &rarr; >=0.10
- `pathos` >=0.2 &rarr; >=0.3
- `pint` >=0.15 &rarr; >=0.22
- `proj` !=9.0.0 &rarr; >=9.1
- `pycountry` >=20.7 &rarr; >=22.3
- `pytables` >=3.6 &rarr; >=3.7
- `rasterio` >=1.2.7,<1.3 &rarr; >=1.3
- `requests` >=2.24 &rarr; >=2.31
- `salib` >=1.3.0 &rarr; >=1.4
- `scikit-learn` >=1.0 &rarr; >=1.2
- `scipy` >=1.6 &rarr; >=1.10
- `sparse` >=0.13 &rarr; >=0.14
- `statsmodels` >=0.11 &rarr; >=0.14
- `tabulate` >=0.8 &rarr; >=0.9
- `tqdm` >=4.48 &rarr; >=4.65
- `xarray` >=0.13 &rarr; >=2023.5
- `xlrd` >=1.2 &rarr; >=2.0
- `xlsxwriter` >=1.3 &rarr; >=3.1

Removed:

- `nbsphinx` [#712](https://github.com/CLIMADA-project/climada_python/pull/712)
- `pandoc` [#712](https://github.com/CLIMADA-project/climada_python/pull/712)
- `xmlrunner`

### Added

- `Impact.impact_at_reg` method for aggregating impacts per country or custom region [#642](https://github.com/CLIMADA-project/climada_python/pull/642)
- `Impact.match_centroids` convenience method for matching (hazard) centroids to impact objects [#602](https://github.com/CLIMADA-project/climada_python/pull/602)
- `climada.util.coordinates.match_centroids` method for matching (hazard) centroids to GeoDataFrames [#602](https://github.com/CLIMADA-project/climada_python/pull/602)
- 'Extra' requirements `doc`, `test`, and `dev` for Python package [#712](https://github.com/CLIMADA-project/climada_python/pull/712)
- Added method `Exposures.centroids_total_value` to replace the functionality of `Exposures.affected_total_value`. This method is temporary and deprecated. [#702](https://github.com/CLIMADA-project/climada_python/pull/702)
- New method `climada.util.api_client.Client.purge_cache`: utility function to remove outdated files from the local file system to free disk space.
([#737](https://github.com/CLIMADA-project/climada_python/pull/737))
- New attribute `climada.hazard.Hazard.haz_type`: used for assigning impacts to hazards. In previous versions this information was stored in the now removed `climada.hazard.tag.Tag` class. [#736](https://github.com/CLIMADA-project/climada_python/pull/736)
- New attribute `climada.entity.exposures.Exposures.description`: used for setting the default title in plots from plotting mathods `plot_hexbin` and `plot_scatter`. In previous versions this information was stored in the deprecated `climada.entity.tag.Tag` class. [#756](https://github.com/CLIMADA-project/climada_python/pull/756)
- Added advanced examples in unsequa tutorial for coupled input variables and for handling efficiently the loading of multiple large files [#766](https://github.com/CLIMADA-project/climada_python/pull/766)

### Changed

- Improved error messages from `climada.CONFIG` in case of missing configuration values [#670](https://github.com/CLIMADA-project/climada_python/pull/670)
- Refactored `Exposure.assign_centroids` using a new util function `u_coord.match_centroids` [#602](https://github.com/CLIMADA-project/climada_python/pull/602)
- Renamed `climada.util.coordinate.assign_grid_points` to `match_grid_points` and `climada.util.coordinates.assign_coordinates` to `match_coordinates`
[#602](https://github.com/CLIMADA-project/climada_python/pull/602)
- Modified the method to disaggregate lines in the `lines_polys_handler` utility module in order to better conserve the total length of all lines on average [#679](https://github.com/CLIMADA-project/climada_python/pull/679).
- Added test for non-default impact function id in the `lines_polys_handler` [#676](https://github.com/CLIMADA-project/climada_python/pull/676)
- The sigmoid and step impact functions now require the user to define the hazard type. [#675](https://github.com/CLIMADA-project/climada_python/pull/675)
- Improved error messages produced by `ImpactCalc.impact()` in case hazard type is not found in exposures/impf_set [#691](https://github.com/CLIMADA-project/climada_python/pull/691)
- Tests with long runtime were moved to integration tests in `climada/test` [#709](https://github.com/CLIMADA-project/climada_python/pull/709)
- Use `myst-nb` for parsing Jupyter Notebooks for the documentation instead of `nbsphinx` [#712](https://github.com/CLIMADA-project/climada_python/pull/712)
- Installation guide now recommends installing CLIMADA directly via `conda install` [#714](https://github.com/CLIMADA-project/climada_python/pull/714)
- `Exposures.affected_total_value` now takes a hazard intensity threshold as argument. Affected values are only those for which at least one event exceeds the threshold. (previously, all exposures points with an assigned centroid were considered affected). By default the centroids are reassigned. [#702](https://github.com/CLIMADA-project/climada_python/pull/702) [#730](https://github.com/CLIMADA-project/climada_python/pull/730)
- Add option to pass region ID to `LitPop.from_shape` [#720](https://github.com/CLIMADA-project/climada_python/pull/720)
- Slightly improved performance on `LitPop`-internal computations [#720](https://github.com/CLIMADA-project/climada_python/pull/720)
- Use `pytest` for executing tests [#726](https://github.com/CLIMADA-project/climada_python/pull/726)
- Users can opt-out of the climada specific logging definitions and freely configure logging to their will, by setting the config value `logging.managed` to `false`. [#724](https://github.com/CLIMADA-project/climada_python/pull/724)
- Add option to read additional variables from IBTrACS when using `TCTracks.from_ibtracs_netcdf` [#728](https://github.com/CLIMADA-project/climada_python/pull/728)
- New file format for `TCTracks` I/O with better performance. This change is not backwards compatible: If you stored `TCTracks` objects with `TCTracks.write_hdf5`, reload the original data and store them again. [#735](https://github.com/CLIMADA-project/climada_python/pull/735)
- Add option to load only a subset when reading TC tracks using `TCTracks.from_simulations_emanuel`. [#741](https://github.com/CLIMADA-project/climada_python/pull/741)
- Set `save_mat` to `False` in the `unsequa` module [#746](https://github.com/CLIMADA-project/climada_python/pull/746)
- `list_dataset_infos` from `climada.util.api_client.Client`: the `properties` argument, a `dict`, can now have `None` as values. Before, only strings and lists of strings were allowed. Setting a particular property to `None` triggers a search for datasets where this property is not assigned. [#752](https://github.com/CLIMADA-project/climada_python/pull/752)
- Reduce memory requirements of `TropCyclone.from_tracks` [#749](https://github.com/CLIMADA-project/climada_python/pull/749)
- Support for different wind speed and pressure units in `TCTracks` when running `TropCyclone.from_tracks` [#749](https://github.com/CLIMADA-project/climada_python/pull/749)
- The title of plots created by the `Exposures` methods `plot_hexbin` and `plot_scatter` can be set as a method argument. [#756](https://github.com/CLIMADA-project/climada_python/pull/756)
- Changed the parallel package from Pathos to Multiproess in the unsequa module [#763](https://github.com/CLIMADA-project/climada_python/pull/763)
- Updated installation instructions to use conda for core and petals [#776](https://github.com/CLIMADA-project/climada_python/pull/776)

### Fixed

- `util.lines_polys_handler` solve polygon disaggregation issue in metre-based projection [#666](https://github.com/CLIMADA-project/climada_python/pull/666)
- Problem with `pyproj.CRS` as `Impact` attribute, [#706](https://github.com/CLIMADA-project/climada_python/issues/706). Now CRS is always stored as `str` in WKT format.
- Correctly handle assertion errors in `Centroids.values_from_vector_files` and fix the associated test [#768](https://github.com/CLIMADA-project/climada_python/pull/768/)
- Text in `Forecast` class plots can now be adjusted [#769](https://github.com/CLIMADA-project/climada_python/issues/769)
- `Impact.impact_at_reg` now supports impact matrices where all entries are zero [#773](https://github.com/CLIMADA-project/climada_python/pull/773)
- upgrade pathos 0.3.0 -> 0.3.1 issue [#761](https://github.com/CLIMADA-project/climada_python/issues/761) (for unsequa module [#763](https://github.com/CLIMADA-project/climada_python/pull/763))
- Fix bugs with pandas 2.0 (iteritems -> items, append -> concat) (fix issue [#700](https://github.com/CLIMADA-project/climada_python/issues/700) for unsequa module) [#763](https://github.com/CLIMADA-project/climada_python/pull/763))
- Remove matplotlib styles in unsequa module (fixes issue [#758](https://github.com/CLIMADA-project/climada_python/issues/758)) [#763](https://github.com/CLIMADA-project/climada_python/pull/763)

### Deprecated

- `Centroids.from_geodataframe` and `Centroids.from_pix_bounds` [#721](https://github.com/CLIMADA-project/climada_python/pull/721)
- `Impact.tot_value`: Use `Exposures.affected_total_value` to compute the total value affected by a hazard intensity above a custom threshold [#702](https://github.com/CLIMADA-project/climada_python/pull/702)
- `climada.entity.tag.Tag`. [#779](https://github.com/CLIMADA-project/climada_python/pull/779). The class is not used anymore but had to be kept for reading Exposures HDF5 files that were created with previous versions of CLIMADA.

### Removed

- `Centroids.set_raster_from_pix_bounds` [#721](https://github.com/CLIMADA-project/climada_python/pull/721)
- `requirements/env_developer.yml` environment specs. Use 'extra' requirements when installing the Python package instead [#712](https://github.com/CLIMADA-project/climada_python/pull/712)
- The `climada.entitity.tag.Tag` class, together with `Impact.tag`, `Exposures.tag`, `ImpactFuncSet.tag`, `MeasuresSet.tag`, `Hazard.tag` attributes.
This may break backwards-compatibility with respect to the files written and read by the `Impact` class.
[#736](https://github.com/CLIMADA-project/climada_python/pull/736),
[#743](https://github.com/CLIMADA-project/climada_python/pull/743),
[#753](https://github.com/CLIMADA-project/climada_python/pull/753),
[#754](https://github.com/CLIMADA-project/climada_python/pull/754),
[#756](https://github.com/CLIMADA-project/climada_python/pull/756),
[#767](https://github.com/CLIMADA-project/climada_python/pull/767),
[#779](https://github.com/CLIMADA-project/climada_python/pull/779)
- `impact.tot_value` attribute removed from unsequa module [#763](https://github.com/CLIMADA-project/climada_python/pull/763)

## v3.3.2

Release date: 2023-03-02

### Dependency Updates

Removed:

- `pybufrkit` [#662](https://github.com/CLIMADA-project/climada_python/pull/662)

## v3.3.1

Release date: 2023-02-27

### Description

Patch-relaese with altered base config file so that the basic installation test passes.

### Changed

- The base config file `climada/conf/climada.conf` has an entry for `CONFIG.hazard.test_data`.

## v3.3.0

Release date: 2023-02-17

### Dependency Changes

new:

- sparse (>=0.13) for [#578](https://github.com/CLIMADA-project/climada_python/pull/578)

updated:

- **python 3.9** - python 3.8 will still work, but python 3.9 is now the default version for [installing climada](https://climada-python.readthedocs.io/en/latest/tutorial/climada_installation_step_by_step.html) ([#614](https://github.com/CLIMADA-project/climada_python/pull/614))
- contextily >=1.0 (no longer restricted to <1.2 as `contextily.sources` has been replaced in [#517](https://github.com/CLIMADA-project/climada_python/pull/517))
- cartopy >=0.20.0,<0.20.3 (>=0.20.3 has an issue with geographic crs in plots)
- matplotlib >=3.2,<3.6 (3.6 depends on cartopy 0.21)

### Added

- `climada.hazard.Hazard.from_xarray_raster(_file)` class methods for reading `Hazard` objects from an `xarray.Dataset`, or from a file that can be read by `xarray`.
[#507](https://github.com/CLIMADA-project/climada_python/pull/507),
[#589](https://github.com/CLIMADA-project/climada_python/pull/589),
[#652](https://github.com/CLIMADA-project/climada_python/pull/652).
- `climada.engine.impact.Impact` objects have new methods `from_hdf5` and `write_hdf5` for reading their data from, and writing it to, H5 files [#606](https://github.com/CLIMADA-project/climada_python/pull/606)
- `climada.engine.impact.Impact` objects has a new class method `concat` for concatenation of impacts based on the same exposures [#529](https://github.com/CLIMADA-project/climada_python/pull/529).
- `climada.engine.impact_calc`: this module was separated from `climada.engine.impact` and contains the code that dealing with impact _calculation_ while the latter focuses on impact _data_ [#560](https://github.com/CLIMADA-project/climada_python/pull/560).
- The classes `Hazard`, `Impact` and `ImpactFreqCurve` have a novel attribute `frequency_unit`. Before it was implicitly set to annual, now it can be specified and accordingly displayed in plots.
[#532](https://github.com/CLIMADA-project/climada_python/pull/532).
- CONTRIBUTING.md [#518](https://github.com/CLIMADA-project/climada_python/pull/518).
- Changelog based on the CLIMADA release overview and https://keepachangelog.com template [#626](https://github.com/CLIMADA-project/climada_python/pull/626).

### Changed

- The `Impact` calculation underwent a major refactoring. Now the suggested way to run an impact calculation is by `climada.engine.impact_calc.ImpactCalc.impact()`.
[#436](https://github.com/CLIMADA-project/climada_python/pull/436),
[#527](https://github.com/CLIMADA-project/climada_python/pull/527).
- Addition of uncertainty helper methods variables: list of hazard, list of impact function sets, and hazard fraction. This allows to pre-compute hazards or impact function sets from different sources from which one can then sample uniformly. [#513](https://github.com/CLIMADA-project/climada_python/pull/513)
- Full initialization of most Climada objects is now possible (and suggested!) in one step, by simply calling the constructor with all arguments required for coherently filling the object with data:
[#560](https://github.com/CLIMADA-project/climada_python/pull/560),
[#553](https://github.com/CLIMADA-project/climada_python/pull/553),
[#550](https://github.com/CLIMADA-project/climada_python/pull/550),
[#564](https://github.com/CLIMADA-project/climada_python/pull/564),
[#563](https://github.com/CLIMADA-project/climada_python/pull/563),
[#565](https://github.com/CLIMADA-project/climada_python/pull/565),
[#573](https://github.com/CLIMADA-project/climada_python/pull/573),
[#569](https://github.com/CLIMADA-project/climada_python/pull/569),
[#570](https://github.com/CLIMADA-project/climada_python/pull/570),
[#574](https://github.com/CLIMADA-project/climada_python/pull/574),
[#559](https://github.com/CLIMADA-project/climada_python/pull/559),
[#571](https://github.com/CLIMADA-project/climada_python/pull/571),
[#549](https://github.com/CLIMADA-project/climada_python/pull/549),
[#567](https://github.com/CLIMADA-project/climada_python/pull/567),
[#568](https://github.com/CLIMADA-project/climada_python/pull/568),
[#562](https://github.com/CLIMADA-project/climada_python/pull/562).
- It is possible now to set the `fraction` of a `Hazard` object to `None` which will have the same effect as if it were `1` everywhere. This saves a lot of memory and calculation time, [#541](https://github.com/CLIMADA-project/climada_python/pull/541).
- The online documentation has been completely overhauled:
[#597](https://github.com/CLIMADA-project/climada_python/pull/597),
[#600](https://github.com/CLIMADA-project/climada_python/pull/600),
[#609](https://github.com/CLIMADA-project/climada_python/pull/609),
[#620](https://github.com/CLIMADA-project/climada_python/pull/620),
[#615](https://github.com/CLIMADA-project/climada_python/pull/615),
[#617](https://github.com/CLIMADA-project/climada_python/pull/617),
[#622](https://github.com/CLIMADA-project/climada_python/pull/622),
[#656](https://github.com/CLIMADA-project/climada_python/pull/656).
- Updated installation instructions [#644](https://github.com/CLIMADA-project/climada_python/pull/644)

### Fixed

- several antimeridian issues:
[#524](https://github.com/CLIMADA-project/climada_python/pull/524),
[#551](https://github.com/CLIMADA-project/climada_python/pull/551),
[#613](https://github.com/CLIMADA-project/climada_python/pull/613).
- bug in `climada.hazard.Centroids.set_on_land()` when coordinates go around the globe:
[#542](https://github.com/CLIMADA-project/climada_python/pull/542),
[#543](https://github.com/CLIMADA-project/climada_python/pull/543).
- bug in `climada.util.coordinates.get_country_code()` when all coordinates are on sea.
- suppress pointless warnings in plotting functions, [#520](https://github.com/CLIMADA-project/climada_python/pull/520).
- test coverage improved:
[#583](https://github.com/CLIMADA-project/climada_python/pull/583),
[#594](https://github.com/CLIMADA-project/climada_python/pull/594),
[#608](https://github.com/CLIMADA-project/climada_python/pull/608),
[#616](https://github.com/CLIMADA-project/climada_python/pull/616),
[#637](https://github.com/CLIMADA-project/climada_python/pull/637).
- deprecated features removoed:
[#517](https://github.com/CLIMADA-project/climada_python/pull/517),
[#535](https://github.com/CLIMADA-project/climada_python/pull/535),
[#566](https://github.com/CLIMADA-project/climada_python/pull/566),

### Deprecated

- `climada.enginge.impact.Impact.calc()` and `climada.enginge.impact.Impact.calc_impact_yearset()`
[#436](https://github.com/CLIMADA-project/climada_python/pull/436).
<|MERGE_RESOLUTION|>--- conflicted
+++ resolved
@@ -12,11 +12,8 @@
 
 ### Added
 
-<<<<<<< HEAD
 - `climada.util.calibrate` module for calibrating impact functions [#692](https://github.com/CLIMADA-project/climada_python/pull/692)
-=======
 - Read and Write methods to and from csv files for the `DiscRates` class. [#818](ttps://github.com/CLIMADA-project/climada_python/pull/818)
->>>>>>> 2d663dcf
 
 ### Changed
 
