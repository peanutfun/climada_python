# CLIMADA List of Authors

* Gabriela Aznar-Siguan
* David N. Bresch
* Samuel Eberenz
* Jan Hartman
* Marine Perus
* Thomas Röösli
* Dario Stocker
* Veronica Bozzini
* Tobias Geiger
* Carmen B. Steinmann
* Evelyn Mühlhofer
* Rachel Bungerer
* Inga Sauer
* Samuel Lüthi
* Pui Man Kam
* Simona Meiler
* Alessio Ciullo
* Thomas Vogt
* Benoit P. Guillod
* Chahan Kropf
* Emanuel Schmid
* Chris Fairless
* Jan Wüthrich
* Zélie Standhanske
* Yue Yu
* Lukas Riedel
* Raphael Portmann
* Nicolas Colombi
* Leonie Villiger
<<<<<<< HEAD
* Timo Schmid
=======
* Kam Lam Yeung
* Sarah Hülsen
>>>>>>> 2d663dcf
<|MERGE_RESOLUTION|>--- conflicted
+++ resolved
@@ -29,9 +29,6 @@
 * Raphael Portmann
 * Nicolas Colombi
 * Leonie Villiger
-<<<<<<< HEAD
 * Timo Schmid
-=======
 * Kam Lam Yeung
-* Sarah Hülsen
->>>>>>> 2d663dcf
+* Sarah Hülsen