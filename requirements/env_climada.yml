name: climada_env
channels:
  - conda-forge
  - defaults
dependencies:
<<<<<<< HEAD
  - bottleneck=1.3.2
  - cartopy=0.17.0
  - conda-forge::cfgrib=0.9.7.7
  - cython=0.29.21
  - dask=2.25.0
  - fiona=1.8.13.post1
  - gdal=3.0.4
  - geopandas=0.6.1
  - h5py=2.10.0
  - haversine=2.3.0
  - nbconvert=5.6.1
  - nbformat=5.0.7
  - netcdf4=1.5.4
  - numba=0.51.2
  - numpy=1.18.1
  - matplotlib=3.2.2
  - matplotlib-base=3.2.2
  - pandas=1.0.5
  - pandas-datareader=0.8.1
  - pillow=7.2.0
  - pint=0.15
=======
  - bottleneck>=1.3
  - cartopy>=0.18
  - contextily>=1.0
  - dask>=2.25
  - geopandas>=0.6,<0.9
  - h5py>=2.10
  - haversine>=2.3
  - iso3166>=1.0
  - matplotlib=3.2
  - netcdf4>=1.5
  - numba>=0.51
  - openpyxl>=3.0
  - pandas-datareader>=0.9
  - pathos>=0.2
  - pint>=0.15
>>>>>>> f3c8727e
  - pip
  - pyepsg>=0.4
  - pytables>=3.6
  - python=3.8
  - rasterio>=1.1
  - requests>=2.24
  - scikit-learn>=0.23
  - statsmodels>=0.11
  - tabulate>=0.8
  - tqdm>=4.48
  - xarray>=0.13
  - xlrd>=1.2
  - xlsxwriter>=1.3
  - xmlrunner>=1.7
  - pip:
    - pybufrkit>=0.2
    - overpy>=0.4
<|MERGE_RESOLUTION|>--- conflicted
+++ resolved
@@ -3,29 +3,6 @@
   - conda-forge
   - defaults
 dependencies:
-<<<<<<< HEAD
-  - bottleneck=1.3.2
-  - cartopy=0.17.0
-  - conda-forge::cfgrib=0.9.7.7
-  - cython=0.29.21
-  - dask=2.25.0
-  - fiona=1.8.13.post1
-  - gdal=3.0.4
-  - geopandas=0.6.1
-  - h5py=2.10.0
-  - haversine=2.3.0
-  - nbconvert=5.6.1
-  - nbformat=5.0.7
-  - netcdf4=1.5.4
-  - numba=0.51.2
-  - numpy=1.18.1
-  - matplotlib=3.2.2
-  - matplotlib-base=3.2.2
-  - pandas=1.0.5
-  - pandas-datareader=0.8.1
-  - pillow=7.2.0
-  - pint=0.15
-=======
   - bottleneck>=1.3
   - cartopy>=0.18
   - contextily>=1.0
@@ -41,7 +18,6 @@
   - pandas-datareader>=0.9
   - pathos>=0.2
   - pint>=0.15
->>>>>>> f3c8727e
   - pip
   - pyepsg>=0.4
   - pytables>=3.6
