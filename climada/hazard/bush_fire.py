--- conflicted
+++ resolved
@@ -752,13 +752,8 @@
 
         """
         LOGGER.debug('Brightness corresponding to FIRMS event %s.', str(ev_id))
-<<<<<<< HEAD
         temp_firms = firms.reindex(index=(np.argwhere(firms['event_id'] == ev_id).reshape(-1,)),
                                    columns=['latitude', 'longitude', 'brightness', 'datenum'])
-=======
-        temp_firms = firms.reindex(index=np.argwhere(firms['event_id'].values == ev_id).ravel(),
-                                   columns=['latitude', 'longitude', 'brightness'])
->>>>>>> ac694426
 
         # Identifies the unique (lat,lon) points of the firms dataframe -> lat_lon_uni
         # Set the same index value for each duplicate (lat,lon) points -> lat_lon_cpy
