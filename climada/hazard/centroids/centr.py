--- conflicted
+++ resolved
@@ -222,123 +222,6 @@
         return centroids
 
     @classmethod
-<<<<<<< HEAD
-=======
-    def from_geodataframe(cls, gdf, geometry_alias='geom'):
-        """Create Centroids instance from GeoDataFrame.
-
-        .. deprecated:: 3.3
-           This method will be removed in a future version. Pass the data you want to
-           construct the Centroids with to the constructor instead.
-
-        The geometry, lat, and lon attributes are set from the GeoDataFrame.geometry attribute,
-        while the columns are copied as attributes to the Centroids object in the form of
-        numpy.ndarrays using pandas.Series.to_numpy. The Series dtype will thus be respected.
-
-        Columns named lat or lon are ignored, as they would overwrite the coordinates extracted
-        from the point features. If the geometry attribute bears an alias, it can be dropped by
-        setting the geometry_alias parameter.
-
-        If the GDF includes a region_id column, but no on_land column, then on_land=True is
-        inferred for those centroids that have a set region_id.
-
-        Example
-        -------
-        >>> gdf = geopandas.read_file('centroids.shp')
-        >>> gdf.region_id = gdf.region_id.astype(int)  # type coercion
-        >>> centroids = Centroids.from_geodataframe(gdf)
-
-        Parameters
-        ----------
-        gdf : GeoDataFrame
-            Where the geometry column needs to consist of point features. See above for details on
-            processing.
-        geometry_alias : str, opt
-            Alternate name for the geometry column; dropped to avoid duplicate assignment.
-
-        Returns
-        -------
-        centr : Centroids
-            Centroids with data from given GeoDataFrame
-        """
-        LOGGER.warning(
-            "Centroids.from_geodataframe has been deprecated and will be removed in a "
-            "future version. Use ther default constructor instead."
-        )
-
-        geometry = gdf.geometry
-        lat = gdf.geometry.y.to_numpy(copy=True)
-        lon = gdf.geometry.x.to_numpy(copy=True)
-        centroids = cls(lat=lat, lon=lon, geometry=geometry)
-
-        for col in gdf.columns:
-            if col in [geometry_alias, 'geometry', 'lat', 'lon']:
-                continue  # skip these, because they're already set above
-            val = gdf[col].to_numpy(copy=True)
-            setattr(centroids, col, val)
-
-        if centroids.on_land.size == 0:
-            try:
-                centroids.on_land = ~np.isnan(centroids.region_id)
-            except KeyError:
-                pass
-
-        return centroids
-
-    @classmethod
-    def from_pix_bounds(cls, xf_lat, xo_lon, d_lat, d_lon, n_lat, n_lon, crs=DEF_CRS):
-        """Create Centroids object with meta attribute according to pixel border data.
-
-        .. deprecated:: 3.3
-           This method will be removed in a future version. CLIMADA will only support
-           regular grids with a constant lat/lon resolution then. Use
-           :py:meth:`from_pnt_bounds` instead.
-
-        Parameters
-        ----------
-        xf_lat : float
-            upper latitude (top)
-        xo_lon : float
-            left longitude
-        d_lat : float
-            latitude step (negative)
-        d_lon : float
-            longitude step (positive)
-        n_lat : int
-            number of latitude points
-        n_lon : int
-            number of longitude points
-        crs : dict() or rasterio.crs.CRS, optional
-            CRS. Default: DEF_CRS
-
-        Returns
-        -------
-        centr : Centroids
-            Centroids with meta according to given pixel border data.
-        """
-        LOGGER.warning(
-            "Centroids.from_pix_bounds has been deprecated and will be removed in a "
-            "future version. Use Centroids.from_pnt_bounds instead."
-        )
-
-        meta = {
-            'dtype': 'float32',
-            'width': n_lon,
-            'height': n_lat,
-            'crs': crs,
-            'transform': rasterio.Affine(d_lon, 0.0, xo_lon, 0.0, d_lat, xf_lat),
-        }
-
-        return cls(meta=meta)
-
-    def set_raster_from_pnt_bounds(self, *args, **kwargs):
-        """This function is deprecated, use Centroids.from_pnt_bounds instead."""
-        LOGGER.warning("The use of Centroids.set_raster_from_pnt_bounds is deprecated. "
-                       "Use Centroids.from_pnt_bounds instead.")
-        self.__dict__ = Centroids.from_pnt_bounds(*args, **kwargs).__dict__
-
-    @classmethod
->>>>>>> 5d54dba0
     def from_pnt_bounds(cls, points_bounds, res, crs=DEF_CRS):
         """Create Centroids object with meta attribute according to points border data.
 
