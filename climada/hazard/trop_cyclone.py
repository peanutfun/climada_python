--- conflicted
+++ resolved
@@ -272,17 +272,10 @@
             coastal_idx = (np.abs(centroids.lat) <= max_latitude).nonzero()[0]
         else:
             # Select centroids which are inside max_dist_inland_km and lat <= max_latitude
-<<<<<<< HEAD
-            if "dist_coast" not in centroids.gdf:
-                centroids.gdf["dist_coast"] = centroids.get_dist_coast()
-            coastal_idx = (
-                (centroids.gdf.dist_coast.values <= max_dist_inland_km * 1000)
-=======
             if not centroids.dist_coast.size:
                 centroids.set_dist_coast()
             coastal_idx = (
                 (centroids.dist_coast <= max_dist_inland_km * 1000)
->>>>>>> 66a00efa
                 & (np.abs(centroids.lat) <= max_latitude)
             ).nonzero()[0]
 
