"""
This file is part of CLIMADA.

Copyright (C) 2017 ETH Zurich, CLIMADA contributors listed in AUTHORS.

CLIMADA is free software: you can redistribute it and/or modify it under the
terms of the GNU General Public License as published by the Free
Software Foundation, version 3.

CLIMADA is distributed in the hope that it will be useful, but WITHOUT ANY
WARRANTY; without even the implied warranty of MERCHANTABILITY or FITNESS FOR A
PARTICULAR PURPOSE.  See the GNU General Public License for more details.

You should have received a copy of the GNU General Public License along
with CLIMADA. If not, see <https://www.gnu.org/licenses/>.

---

Test Hazard base class.
"""

import unittest
import datetime as dt
from pathlib import Path
import numpy as np
from scipy import sparse
from pathos.pools import ProcessPool as Pool

from climada import CONFIG
from climada.hazard.base import Hazard
from climada.hazard.centroids.centr import Centroids
import climada.util.dates_times as u_dt
from climada.util.constants import DEF_FREQ_UNIT, HAZ_TEMPLATE_XLS, HAZ_DEMO_FL
import climada.util.coordinates as u_coord

from climada.test import get_test_file
import climada.hazard.test as hazard_test


DATA_DIR: Path = CONFIG.hazard.test_data.dir()
"""
Directory for writing (and subsequent reading) of temporary files created during tests.
"""
<<<<<<< HEAD
=======
HAZ_TEST_MAT: Path = Path(hazard_test.__file__).parent.joinpath(
    "data", "atl_prob_no_name.mat"
)
"""
Hazard test file from Git repository. Fraction is 1. Format: matlab.
"""
>>>>>>> 66a00efa
HAZ_TEST_TC: Path = get_test_file("test_tc_florida")
"""
Hazard test file from Data API: Hurricanes from 1851 to 2011 over Florida with 100 centroids.
Fraction is empty. Format: HDF5.
"""


def dummy_hazard():
    fraction = sparse.csr_matrix(
        [[0.02, 0.03, 0.04], [0.01, 0.01, 0.01], [0.3, 0.1, 0.0], [0.3, 0.2, 0.0]]
    )
    intensity = sparse.csr_matrix(
        [[0.2, 0.3, 0.4], [0.1, 0.1, 0.01], [4.3, 2.1, 1.0], [5.3, 0.2, 0.0]]
    )

    return Hazard(
        "TC",
        intensity=intensity,
        fraction=fraction,
<<<<<<< HEAD
        centroids=Centroids(
            latitude=np.array([1, 3, 5]), longitude=np.array([2, 4, 6])
        ),
=======
        centroids=Centroids.from_lat_lon(np.array([1, 3, 5]), np.array([2, 4, 6])),
>>>>>>> 66a00efa
        event_id=np.array([1, 2, 3, 4]),
        event_name=["ev1", "ev2", "ev3", "ev4"],
        date=np.array([1, 2, 3, 4]),
        orig=np.array([True, False, False, True]),
        frequency=np.array([0.1, 0.5, 0.5, 0.2]),
        frequency_unit="1/week",
        units="m/s",
    )


class TestLoader(unittest.TestCase):
    """Test loading funcions from the Hazard class"""

    def setUp(self):
        """Test fixure: Build a valid hazard"""
        centroids = Centroids(
            latitude=np.array([1, 3]),
            longitude=np.array([2, 3]),
            region_id=np.array([1, 2]),
        )
        self.hazard = Hazard(
            "TC",
            centroids=centroids,
            event_id=np.array([1, 2, 3]),
            event_name=["A", "B", "C"],
            frequency=np.array([1, 2, 3]),
            # events x centroids
            intensity=sparse.csr_matrix([[1, 2], [1, 2], [1, 2]]),
            fraction=sparse.csr_matrix([[1, 2], [1, 2], [1, 2]]),
        )

    def test_check_empty_fraction(self):
        """Test empty fraction"""
        self.hazard.fraction = sparse.csr_matrix(self.hazard.intensity.shape)
        self.hazard.check()

    def test_init_empty_fraction(self):
        """Test initializing a Hazard without fraction"""
        hazard = Hazard(
            "TC",
            centroids=self.hazard.centroids,
            event_id=self.hazard.event_id,
            event_name=self.hazard.event_name,
            frequency=self.hazard.frequency,
            intensity=self.hazard.intensity,
        )
        hazard.check()
        np.testing.assert_array_equal(hazard.fraction.shape, hazard.intensity.shape)
        self.assertEqual(hazard.fraction.nnz, 0)  # No nonzero entries

    def test_check_wrongFreq_fail(self):
        """Wrong hazard definition"""
        self.hazard.frequency = np.array([1, 2])

        with self.assertRaises(ValueError) as cm:
            self.hazard.check()
        self.assertIn("Invalid Hazard.frequency size: 3 != 2.", str(cm.exception))

    def test_check_wrongInten_fail(self):
        """Wrong hazard definition"""
        self.hazard.intensity = sparse.csr_matrix([[1, 2], [1, 2]])

        with self.assertRaises(ValueError) as cm:
            self.hazard.check()
        self.assertIn("Invalid Hazard.intensity row size: 3 != 2.", str(cm.exception))

    def test_check_wrongFrac_fail(self):
        """Wrong hazard definition"""
        self.hazard.fraction = sparse.csr_matrix([[1], [1], [1]])

        with self.assertRaises(ValueError) as cm:
            self.hazard.check()
        self.assertIn("Invalid Hazard.fraction column size: 2 != 1.", str(cm.exception))

    def test_check_wrongEvName_fail(self):
        """Wrong hazard definition"""
        self.hazard.event_name = ["M"]

        with self.assertRaises(ValueError) as cm:
            self.hazard.check()
        self.assertIn("Invalid Hazard.event_name size: 3 != 1.", str(cm.exception))

    def test_check_wrongId_fail(self):
        """Wrong hazard definition"""
        self.hazard.event_id = np.array([1, 2, 1])

        with self.assertRaises(ValueError) as cm:
            self.hazard.check()
        self.assertIn("There are events with the same identifier.", str(cm.exception))

    def test_check_wrong_date_fail(self):
        """Wrong hazard definition"""
        self.hazard.date = np.array([1, 2])

        with self.assertRaises(ValueError) as cm:
            self.hazard.check()
        self.assertIn("Invalid Hazard.date size: 3 != 2.", str(cm.exception))

    def test_check_wrong_orig_fail(self):
        """Wrong hazard definition"""
        self.hazard.orig = np.array([1, 2, 3, 4])

        with self.assertRaises(ValueError) as cm:
            self.hazard.check()
        self.assertIn("Invalid Hazard.orig size: 3 != 4.", str(cm.exception))

    def test_event_name_to_id_pass(self):
        """Test event_name_to_id function."""
        haz = Hazard.from_excel(HAZ_TEMPLATE_XLS, haz_type="TC")
        self.assertEqual(haz.get_event_id("event001")[0], 1)
        self.assertEqual(haz.get_event_id("event084")[0], 84)

    def test_event_name_to_id_fail(self):
        """Test event_name_to_id function."""
        haz = Hazard.from_excel(HAZ_TEMPLATE_XLS, haz_type="TC")
        with self.assertRaises(ValueError) as cm:
            haz.get_event_id("1050")
        self.assertIn("No event with name: 1050", str(cm.exception))

    def test_event_id_to_name_pass(self):
        """Test event_id_to_name function."""
        haz = Hazard.from_excel(HAZ_TEMPLATE_XLS, haz_type="TC")
        self.assertEqual(haz.get_event_name(2), "event002")
        self.assertEqual(haz.get_event_name(48), "event048")

    def test_event_id_to_name_fail(self):
        """Test event_id_to_name function."""
        haz = Hazard.from_excel(HAZ_TEMPLATE_XLS, haz_type="TC")
        with self.assertRaises(ValueError) as cm:
            haz.get_event_name(1050)
        self.assertIn("No event with id: 1050", str(cm.exception))

    def test_get_date_strings_pass(self):
        haz = Hazard.from_hdf5(HAZ_TEST_TC)
        haz.event_name[5] = "HAZEL"
        haz.event_name[10] = "HAZEL"

        self.assertEqual(len(haz.get_event_date("HAZEL")), 2)
        self.assertEqual(haz.get_event_date("HAZEL")[0], u_dt.date_to_str(haz.date[5]))
        self.assertEqual(haz.get_event_date("HAZEL")[1], u_dt.date_to_str(haz.date[10]))

        self.assertEqual(haz.get_event_date(2)[0], u_dt.date_to_str(haz.date[1]))

        self.assertEqual(len(haz.get_event_date()), haz.date.size)
        self.assertEqual(haz.get_event_date()[560], u_dt.date_to_str(haz.date[560]))


class TestRemoveDupl(unittest.TestCase):
    """Test remove_duplicates method."""

    def test_equal_same(self):
        """Append the same hazard and remove duplicates, obtain initial hazard."""
        haz1 = Hazard.from_excel(HAZ_TEMPLATE_XLS, haz_type="TC")
        haz2 = Hazard.from_excel(HAZ_TEMPLATE_XLS, haz_type="TC")
        haz1.append(haz2)
        haz1.remove_duplicates()
        haz1.check()
        self.assertEqual(haz1.event_name, haz2.event_name)
        self.assertTrue(np.array_equal(haz1.event_id, haz2.event_id))
        self.assertTrue(np.array_equal(haz1.frequency, haz2.frequency))
        self.assertEqual(haz1.frequency_unit, haz2.frequency_unit)
        self.assertTrue(np.array_equal(haz1.date, haz2.date))
        self.assertTrue(np.array_equal(haz1.orig, haz2.orig))
        self.assertTrue(
            np.array_equal(haz1.intensity.toarray(), haz2.intensity.toarray())
        )
        self.assertTrue(
            np.array_equal(haz1.fraction.toarray(), haz2.fraction.toarray())
        )
        self.assertTrue((haz1.intensity != haz2.intensity).nnz == 0)
        self.assertTrue((haz1.fraction != haz2.fraction).nnz == 0)
        self.assertEqual(haz1.units, haz2.units)
        self.assertEqual(haz1.haz_type, haz2.haz_type)

    def test_same_events_same(self):
        """Append hazard with same events and diff centroids. After removing
        duplicate events, initial events are obtained with 0 intensity and
        fraction in new appended centroids."""
        haz1 = dummy_hazard()
<<<<<<< HEAD
        centroids = Centroids(
            latitude=np.array([7, 9, 11]), longitude=np.array([8, 10, 12])
        )
=======
        centroids = Centroids.from_lat_lon(np.array([7, 9, 11]), np.array([8, 10, 12]))
>>>>>>> 66a00efa
        fraction = sparse.csr_matrix(
            [
                [0.22, 0.32, 0.44],
                [0.11, 0.11, 0.11],
                [0.32, 0.11, 0.99],
                [0.32, 0.22, 0.88],
            ]
        )
        intensity = sparse.csr_matrix(
            [
                [0.22, 3.33, 6.44],
                [1.11, 0.11, 1.11],
                [8.33, 4.11, 4.4],
                [9.33, 9.22, 1.77],
            ]
        )
        haz2 = Hazard(
            "TC",
            centroids=centroids,
            event_id=haz1.event_id,
            event_name=haz1.event_name,
            frequency=haz1.frequency,
            frequency_unit="1/week",
            date=haz1.date,
            fraction=fraction,
            intensity=intensity,
            units="m/s",
        )

        haz1.append(haz2)
        haz1.remove_duplicates()
        haz1.check()

        # expected values
        haz_res = dummy_hazard()
        haz_res.intensity = sparse.hstack(
            [haz_res.intensity, sparse.csr_matrix((haz_res.intensity.shape[0], 3))],
            format="csr",
        )
        haz_res.fraction = sparse.hstack(
            [haz_res.fraction, sparse.csr_matrix((haz_res.fraction.shape[0], 3))],
            format="csr",
        )
        self.assertTrue(
            np.array_equal(haz_res.intensity.toarray(), haz1.intensity.toarray())
        )
        self.assertTrue(sparse.isspmatrix_csr(haz1.intensity))
        self.assertTrue(
            np.array_equal(haz_res.fraction.toarray(), haz1.fraction.toarray())
        )
        self.assertTrue(sparse.isspmatrix_csr(haz1.fraction))
        self.assertEqual(haz1.event_name, haz_res.event_name)
        self.assertTrue(np.array_equal(haz1.date, haz_res.date))
        self.assertTrue(np.array_equal(haz1.orig, haz_res.orig))
        self.assertTrue(np.array_equal(haz1.event_id, haz_res.event_id))
        self.assertTrue(np.array_equal(haz1.frequency, haz_res.frequency))
        self.assertEqual(haz1.frequency_unit, haz_res.frequency_unit)
        self.assertEqual(haz_res.units, haz1.units)
        self.assertEqual(haz1.haz_type, haz_res.haz_type)


class TestSelect(unittest.TestCase):
    """Test select method."""

    def test_select_event_name(self):
        """Test select historical events."""
        haz = dummy_hazard()
        sel_haz = haz.select(event_names=["ev4", "ev1"])

        self.assertTrue(np.array_equal(sel_haz.centroids.coord, haz.centroids.coord))
        self.assertEqual(sel_haz.units, haz.units)
        self.assertTrue(np.array_equal(sel_haz.event_id, np.array([4, 1])))
        self.assertTrue(np.array_equal(sel_haz.date, np.array([4, 1])))
        self.assertTrue(np.array_equal(sel_haz.orig, np.array([True, True])))
        self.assertTrue(np.array_equal(sel_haz.frequency, np.array([0.2, 0.1])))
        self.assertEqual(sel_haz.frequency_unit, haz.frequency_unit)
        self.assertTrue(
            np.array_equal(
                sel_haz.fraction.toarray(),
                np.array([[0.3, 0.2, 0.0], [0.02, 0.03, 0.04]]),
            )
        )
        self.assertTrue(
            np.array_equal(
                sel_haz.intensity.toarray(),
                np.array([[5.3, 0.2, 0.0], [0.2, 0.3, 0.4]]),
            )
        )
        self.assertEqual(sel_haz.event_name, ["ev4", "ev1"])
        self.assertIsInstance(sel_haz, Hazard)
        self.assertIsInstance(sel_haz.intensity, sparse.csr_matrix)
        self.assertIsInstance(sel_haz.fraction, sparse.csr_matrix)

    def test_select_event_id(self):
        """Test select historical events."""
        haz = dummy_hazard()
        sel_haz = haz.select(event_id=[4, 1])

        self.assertTrue(np.array_equal(sel_haz.centroids.coord, haz.centroids.coord))
        self.assertEqual(sel_haz.units, haz.units)
        self.assertTrue(np.array_equal(sel_haz.event_id, np.array([4, 1])))
        self.assertTrue(np.array_equal(sel_haz.date, np.array([4, 1])))
        self.assertTrue(np.array_equal(sel_haz.orig, np.array([True, True])))
        self.assertTrue(np.array_equal(sel_haz.frequency, np.array([0.2, 0.1])))
        self.assertEqual(sel_haz.frequency_unit, haz.frequency_unit)
        self.assertTrue(
            np.array_equal(
                sel_haz.fraction.toarray(),
                np.array([[0.3, 0.2, 0.0], [0.02, 0.03, 0.04]]),
            )
        )
        self.assertTrue(
            np.array_equal(
                sel_haz.intensity.toarray(),
                np.array([[5.3, 0.2, 0.0], [0.2, 0.3, 0.4]]),
            )
        )
        self.assertEqual(sel_haz.event_name, ["ev4", "ev1"])
        self.assertIsInstance(sel_haz, Hazard)
        self.assertIsInstance(sel_haz.intensity, sparse.csr_matrix)
        self.assertIsInstance(sel_haz.fraction, sparse.csr_matrix)

    def test_select_event_id(self):
        """Test select historical events."""
        haz = dummy_hazard()
        sel_haz = haz.select(event_id=np.array([4, 1]))

        self.assertTrue(np.array_equal(sel_haz.centroids.coord, haz.centroids.coord))
        self.assertEqual(sel_haz.units, haz.units)
        self.assertTrue(np.array_equal(sel_haz.event_id, np.array([4, 1])))
        self.assertTrue(np.array_equal(sel_haz.date, np.array([4, 1])))
        self.assertTrue(np.array_equal(sel_haz.orig, np.array([True, True])))
        self.assertTrue(np.array_equal(sel_haz.frequency, np.array([0.2, 0.1])))
        self.assertEqual(sel_haz.frequency_unit, haz.frequency_unit)
        self.assertTrue(
            np.array_equal(
                sel_haz.fraction.toarray(),
                np.array([[0.3, 0.2, 0.0], [0.02, 0.03, 0.04]]),
            )
        )
        self.assertTrue(
            np.array_equal(
                sel_haz.intensity.toarray(),
                np.array([[5.3, 0.2, 0.0], [0.2, 0.3, 0.4]]),
            )
        )
        self.assertEqual(sel_haz.event_name, ["ev4", "ev1"])
        self.assertIsInstance(sel_haz, Hazard)
        self.assertIsInstance(sel_haz.intensity, sparse.csr_matrix)
        self.assertIsInstance(sel_haz.fraction, sparse.csr_matrix)

    def test_select_orig_pass(self):
        """Test select historical events."""
        haz = dummy_hazard()
        sel_haz = haz.select(orig=True)

        self.assertTrue(np.array_equal(sel_haz.centroids.coord, haz.centroids.coord))
        self.assertEqual(sel_haz.units, haz.units)
        self.assertTrue(np.array_equal(sel_haz.event_id, np.array([1, 4])))
        self.assertTrue(np.array_equal(sel_haz.date, np.array([1, 4])))
        self.assertTrue(np.array_equal(sel_haz.orig, np.array([True, True])))
        self.assertTrue(np.array_equal(sel_haz.frequency, np.array([0.1, 0.2])))
        self.assertEqual(sel_haz.frequency_unit, haz.frequency_unit)
        self.assertTrue(
            np.array_equal(
                sel_haz.fraction.toarray(),
                np.array([[0.02, 0.03, 0.04], [0.3, 0.2, 0.0]]),
            )
        )
        self.assertTrue(
            np.array_equal(
                sel_haz.intensity.toarray(),
                np.array([[0.2, 0.3, 0.4], [5.3, 0.2, 0.0]]),
            )
        )
        self.assertEqual(sel_haz.event_name, ["ev1", "ev4"])
        self.assertIsInstance(sel_haz, Hazard)
        self.assertIsInstance(sel_haz.intensity, sparse.csr_matrix)
        self.assertIsInstance(sel_haz.fraction, sparse.csr_matrix)

    def test_select_syn_pass(self):
        """Test select historical events."""
        haz = dummy_hazard()
        sel_haz = haz.select(orig=False)

        self.assertTrue(np.array_equal(sel_haz.centroids.coord, haz.centroids.coord))
        self.assertEqual(sel_haz.units, haz.units)
        self.assertTrue(np.array_equal(sel_haz.event_id, np.array([2, 3])))
        self.assertTrue(np.array_equal(sel_haz.date, np.array([2, 3])))
        self.assertTrue(np.array_equal(sel_haz.orig, np.array([False, False])))
        self.assertTrue(np.array_equal(sel_haz.frequency, np.array([0.5, 0.5])))
        self.assertEqual(sel_haz.frequency_unit, haz.frequency_unit)
        self.assertTrue(
            np.array_equal(
                sel_haz.fraction.toarray(),
                np.array([[0.01, 0.01, 0.01], [0.3, 0.1, 0.0]]),
            )
        )
        self.assertTrue(
            np.array_equal(
                sel_haz.intensity.toarray(),
                np.array([[0.1, 0.1, 0.01], [4.3, 2.1, 1.0]]),
            )
        )
        self.assertEqual(sel_haz.event_name, ["ev2", "ev3"])
        self.assertIsInstance(sel_haz, Hazard)
        self.assertIsInstance(sel_haz.intensity, sparse.csr_matrix)
        self.assertIsInstance(sel_haz.fraction, sparse.csr_matrix)

    def test_select_date_pass(self):
        """Test select historical events."""
        haz = dummy_hazard()
        sel_haz = haz.select(date=(2, 4))

        self.assertTrue(np.array_equal(sel_haz.centroids.coord, haz.centroids.coord))
        self.assertEqual(sel_haz.units, haz.units)
        self.assertTrue(np.array_equal(sel_haz.event_id, np.array([2, 3, 4])))
        self.assertTrue(np.array_equal(sel_haz.date, np.array([2, 3, 4])))
        self.assertTrue(np.array_equal(sel_haz.orig, np.array([False, False, True])))
        self.assertTrue(np.array_equal(sel_haz.frequency, np.array([0.5, 0.5, 0.2])))
        self.assertEqual(sel_haz.frequency_unit, haz.frequency_unit)
        self.assertTrue(
            np.array_equal(
                sel_haz.fraction.toarray(),
                np.array([[0.01, 0.01, 0.01], [0.3, 0.1, 0.0], [0.3, 0.2, 0.0]]),
            )
        )
        self.assertTrue(
            np.array_equal(
                sel_haz.intensity.toarray(),
                np.array([[0.1, 0.1, 0.01], [4.3, 2.1, 1.0], [5.3, 0.2, 0.0]]),
            )
        )
        self.assertEqual(sel_haz.event_name, ["ev2", "ev3", "ev4"])
        self.assertIsInstance(sel_haz, Hazard)
        self.assertIsInstance(sel_haz.intensity, sparse.csr_matrix)
        self.assertIsInstance(sel_haz.fraction, sparse.csr_matrix)

    def test_select_date_str_pass(self):
        """Test select historical events."""
        haz = dummy_hazard()
        sel_haz = haz.select(date=("0001-01-02", "0001-01-03"))

        self.assertTrue(np.array_equal(sel_haz.centroids.coord, haz.centroids.coord))
        self.assertEqual(sel_haz.units, haz.units)
        self.assertTrue(np.array_equal(sel_haz.event_id, np.array([2, 3])))
        self.assertTrue(np.array_equal(sel_haz.date, np.array([2, 3])))
        self.assertTrue(np.array_equal(sel_haz.orig, np.array([False, False])))
        self.assertTrue(np.array_equal(sel_haz.frequency, np.array([0.5, 0.5])))
        self.assertEqual(sel_haz.frequency_unit, haz.frequency_unit)
        self.assertTrue(
            np.array_equal(
                sel_haz.fraction.toarray(),
                np.array([[0.01, 0.01, 0.01], [0.3, 0.1, 0.0]]),
            )
        )
        self.assertTrue(
            np.array_equal(
                sel_haz.intensity.toarray(),
                np.array([[0.1, 0.1, 0.01], [4.3, 2.1, 1.0]]),
            )
        )
        self.assertEqual(sel_haz.event_name, ["ev2", "ev3"])
        self.assertIsInstance(sel_haz, Hazard)
        self.assertIsInstance(sel_haz.intensity, sparse.csr_matrix)
        self.assertIsInstance(sel_haz.fraction, sparse.csr_matrix)

    def test_select_date_and_orig_pass(self):
        """Test select historical events."""
        haz = dummy_hazard()
        sel_haz = haz.select(date=(2, 4), orig=False)

        self.assertTrue(np.array_equal(sel_haz.centroids.coord, haz.centroids.coord))
        self.assertEqual(sel_haz.units, haz.units)
        self.assertTrue(np.array_equal(sel_haz.event_id, np.array([2, 3])))
        self.assertTrue(np.array_equal(sel_haz.date, np.array([2, 3])))
        self.assertTrue(np.array_equal(sel_haz.orig, np.array([False, False])))
        self.assertTrue(np.array_equal(sel_haz.frequency, np.array([0.5, 0.5])))
        self.assertEqual(sel_haz.frequency_unit, haz.frequency_unit)
        self.assertTrue(
            np.array_equal(
                sel_haz.fraction.toarray(),
                np.array([[0.01, 0.01, 0.01], [0.3, 0.1, 0.0]]),
            )
        )
        self.assertTrue(
            np.array_equal(
                sel_haz.intensity.toarray(),
                np.array([[0.1, 0.1, 0.01], [4.3, 2.1, 1.0]]),
            )
        )
        self.assertEqual(sel_haz.event_name, ["ev2", "ev3"])
        self.assertIsInstance(sel_haz, Hazard)
        self.assertIsInstance(sel_haz.intensity, sparse.csr_matrix)
        self.assertIsInstance(sel_haz.fraction, sparse.csr_matrix)

    def test_select_date_wrong_pass(self):
        """Test select historical events."""
        haz = dummy_hazard()
        sel_haz = haz.select(date=(6, 8), orig=False)
        self.assertEqual(sel_haz, None)

    def test_select_date_invalid_pass(self):
        """Test select with invalid date values"""
        haz = dummy_hazard()

        # lists and numpy arrays should work just like tuples
        sel_haz = haz.select(date=["0001-01-02", "0001-01-03"])
        self.assertTrue(np.array_equal(sel_haz.date, np.array([2, 3])))
        sel_haz = haz.select(date=np.array([2, 4]))
        self.assertTrue(np.array_equal(sel_haz.date, np.array([2, 3, 4])))

        # iterables of length not exactly 2 are invalid
        with self.assertRaises(ValueError) as context:
            haz.select(date=(3,))
        self.assertTrue("not enough values to unpack" in str(context.exception))
        with self.assertRaises(ValueError) as context:
            haz.select(date=(1, 2, 3))
        self.assertTrue("too many values to unpack" in str(context.exception))

        # only strings and numbers are valid
        with self.assertRaises(TypeError) as context:
            haz.select(date=({}, {}))

    def test_select_reg_id_pass(self):
        """Test select region of centroids."""
        haz = dummy_hazard()
        haz.centroids.gdf["region_id"] = np.array([5, 7, 9])
        sel_haz = haz.select(date=(2, 4), orig=False, reg_id=9)

        self.assertTrue(
            np.array_equal(sel_haz.centroids.coord.squeeze(), haz.centroids.coord[2, :])
        )
        self.assertEqual(sel_haz.units, haz.units)
        self.assertTrue(np.array_equal(sel_haz.event_id, np.array([2, 3])))
        self.assertTrue(np.array_equal(sel_haz.date, np.array([2, 3])))
        self.assertTrue(np.array_equal(sel_haz.orig, np.array([False, False])))
        self.assertTrue(np.array_equal(sel_haz.frequency, np.array([0.5, 0.5])))
        self.assertEqual(sel_haz.frequency_unit, haz.frequency_unit)
        self.assertTrue(
            np.array_equal(sel_haz.fraction.toarray(), np.array([[0.01], [0.0]]))
        )
        self.assertTrue(
            np.array_equal(sel_haz.intensity.toarray(), np.array([[0.01], [1.0]]))
        )
        self.assertEqual(sel_haz.event_name, ["ev2", "ev3"])
        self.assertIsInstance(sel_haz, Hazard)
        self.assertIsInstance(sel_haz.intensity, sparse.csr_matrix)
        self.assertIsInstance(sel_haz.fraction, sparse.csr_matrix)

    def test_select_tight_pass(self):
        """Test select tight box around hazard"""

        # intensity select
        haz = dummy_hazard()
        haz.intensity[:, -1] = 0.0
        sel_haz = haz.select_tight()

        self.assertTrue(
            np.array_equal(
                sel_haz.centroids.coord.squeeze(), haz.centroids.coord[:-1, :]
            )
        )
        self.assertEqual(sel_haz.units, haz.units)
        self.assertTrue(np.array_equal(sel_haz.event_id, haz.event_id))
        self.assertTrue(np.array_equal(sel_haz.date, haz.date))
        self.assertTrue(np.array_equal(sel_haz.orig, haz.orig))
        self.assertTrue(np.array_equal(sel_haz.frequency, haz.frequency))
        self.assertEqual(sel_haz.frequency_unit, haz.frequency_unit)
        self.assertTrue(
            np.array_equal(sel_haz.fraction.toarray(), haz.fraction[:, :-1].toarray())
        )
        self.assertTrue(
            np.array_equal(sel_haz.intensity.toarray(), haz.intensity[:, :-1].toarray())
        )
        self.assertEqual(sel_haz.event_name, haz.event_name)
        self.assertIsInstance(sel_haz, Hazard)
        self.assertIsInstance(sel_haz.intensity, sparse.csr_matrix)
        self.assertIsInstance(sel_haz.fraction, sparse.csr_matrix)

        # fraction select
        haz = dummy_hazard()
        haz.fraction[:, -1] = 0.0

        sel_haz = haz.select_tight(val="fraction")

        self.assertTrue(
            np.array_equal(
                sel_haz.centroids.coord.squeeze(), haz.centroids.coord[:-1, :]
            )
        )
        self.assertEqual(sel_haz.units, haz.units)
        self.assertTrue(np.array_equal(sel_haz.event_id, haz.event_id))
        self.assertTrue(np.array_equal(sel_haz.date, haz.date))
        self.assertTrue(np.array_equal(sel_haz.orig, haz.orig))
        self.assertTrue(np.array_equal(sel_haz.frequency, haz.frequency))
        self.assertEqual(sel_haz.frequency_unit, haz.frequency_unit)
        self.assertTrue(
            np.array_equal(sel_haz.fraction.toarray(), haz.fraction[:, :-1].toarray())
        )
        self.assertTrue(
            np.array_equal(sel_haz.intensity.toarray(), haz.intensity[:, :-1].toarray())
        )
        self.assertEqual(sel_haz.event_name, haz.event_name)
        self.assertIsInstance(sel_haz, Hazard)
        self.assertIsInstance(sel_haz.intensity, sparse.csr_matrix)
        self.assertIsInstance(sel_haz.fraction, sparse.csr_matrix)

        haz = dummy_hazard()
        haz.intensity[:, -1] = 0.0

        # small buffer: zero field is discarded
        sel_haz = haz.select_tight(buffer=0.1)
        self.assertTrue(
            np.array_equal(
                sel_haz.centroids.coord.squeeze(), haz.centroids.coord[:-1, :]
            )
        )
        # large buffer: zero field is retained
        sel_haz = haz.select_tight(buffer=10)

        self.assertTrue(
            np.array_equal(sel_haz.centroids.coord.squeeze(), haz.centroids.coord)
        )
        self.assertEqual(sel_haz.units, haz.units)
        self.assertTrue(np.array_equal(sel_haz.event_id, haz.event_id))
        self.assertTrue(np.array_equal(sel_haz.date, haz.date))
        self.assertTrue(np.array_equal(sel_haz.orig, haz.orig))
        self.assertTrue(np.array_equal(sel_haz.frequency, haz.frequency))
        self.assertEqual(sel_haz.frequency_unit, haz.frequency_unit)
        self.assertTrue(
            np.array_equal(sel_haz.fraction.toarray(), haz.fraction.toarray())
        )
        self.assertTrue(
            np.array_equal(sel_haz.intensity.toarray(), haz.intensity.toarray())
        )
        self.assertEqual(sel_haz.event_name, haz.event_name)
        self.assertIsInstance(sel_haz, Hazard)
        self.assertIsInstance(sel_haz.intensity, sparse.csr_matrix)
        self.assertIsInstance(sel_haz.fraction, sparse.csr_matrix)


class TestAppend(unittest.TestCase):
    """Test append method."""

    def test_append_empty_fill(self):
        """Append an empty. Obtain initial hazard."""

        def _check_hazard(hazard):
            # expected values
            haz1_orig = Hazard.from_excel(HAZ_TEMPLATE_XLS, haz_type="TC")
            self.assertEqual(hazard.event_name, haz1_orig.event_name)
            self.assertTrue(np.array_equal(hazard.event_id, haz1_orig.event_id))
            self.assertTrue(np.array_equal(hazard.date, haz1_orig.date))
            self.assertTrue(np.array_equal(hazard.orig, haz1_orig.orig))
            self.assertTrue(np.array_equal(hazard.frequency, haz1_orig.frequency))
            self.assertEqual(hazard.frequency_unit, haz1_orig.frequency_unit)
            self.assertTrue((hazard.intensity != haz1_orig.intensity).nnz == 0)
            self.assertTrue((hazard.fraction != haz1_orig.fraction).nnz == 0)
            self.assertEqual(hazard.units, haz1_orig.units)
            self.assertEqual(hazard.haz_type, haz1_orig.haz_type)

        haz1 = Hazard.from_excel(HAZ_TEMPLATE_XLS, haz_type="TC")
        haz2 = Hazard("TC")
        haz2.centroids.geometry.crs = "epsg:4326"
        haz1.append(haz2)
        haz1.check()
        _check_hazard(haz1)

        haz1 = Hazard.from_excel(HAZ_TEMPLATE_XLS, haz_type="TC")
        haz2 = Hazard("TC")
        haz2.centroids.geometry.crs = "epsg:4326"
        haz2.append(haz1)
        haz2.check()
        _check_hazard(haz2)

    def test_same_centroids_extend(self):
        """Append hazard with same centroids, different events."""
        haz1 = dummy_hazard()
        fraction = sparse.csr_matrix(
            [[0.2, 0.3, 0.4], [0.1, 0.1, 0.1], [0.3, 0.1, 0.9], [0.3, 0.2, 0.8]]
        )
        intensity = sparse.csr_matrix(
            [[0.2, 3.3, 6.4], [1.1, 0.1, 1.01], [8.3, 4.1, 4.0], [9.3, 9.2, 1.7]]
        )
        haz2 = Hazard(
            "TC",
            centroids=haz1.centroids,
            event_id=np.array([5, 6, 7, 8]),
            event_name=["ev5", "ev6", "ev7", "ev8"],
            frequency=np.array([0.9, 0.75, 0.75, 0.22]),
            frequency_unit="1/week",
            units="m/s",
            fraction=fraction,
            intensity=intensity,
        )

        haz1.append(haz2)
        haz1.check()

        # expected values
        haz1_orig = dummy_hazard()
        exp_inten = np.zeros((8, 3))
        exp_inten[0:4, 0:3] = haz1_orig.intensity.toarray()
        exp_inten[4:8, 0:3] = haz2.intensity.toarray()
        exp_frac = np.zeros((8, 3))
        exp_frac[0:4, 0:3] = haz1_orig.fraction.toarray()
        exp_frac[4:8, 0:3] = haz2.fraction.toarray()

        self.assertEqual(haz1.event_id.size, 8)
        self.assertTrue(sparse.isspmatrix_csr(haz1.intensity))
        self.assertTrue(sparse.isspmatrix_csr(haz1.fraction))
        for i_ev in range(haz1.event_id.size):
            self.assertTrue(any((haz1.intensity[i_ev].toarray() == exp_inten).all(1)))
            self.assertTrue(any((haz1.fraction[i_ev].toarray() == exp_frac).all(1)))
            self.assertTrue(
                haz1.event_name[i_ev] in haz1_orig.event_name + haz2.event_name
            )
            self.assertTrue(haz1.date[i_ev] in np.append(haz1_orig.date, haz2.date))
            self.assertTrue(haz1.orig[i_ev] in np.append(haz1_orig.orig, haz2.orig))
            self.assertTrue(
                haz1.event_id[i_ev] in np.append(haz1_orig.event_id, haz2.event_id)
            )
            self.assertTrue(
                haz1.frequency[i_ev] in np.append(haz1_orig.frequency, haz2.frequency)
            )

        self.assertEqual(haz1.centroids.size, 3)
        self.assertTrue(np.array_equal(haz1.centroids.coord, haz2.centroids.coord))
        self.assertEqual(haz1.haz_type, haz1_orig.haz_type)

    def test_incompatible_type_fail(self):
        """Raise error when append two incompatible hazards."""
        haz1 = dummy_hazard()
        haz2 = dummy_hazard()
        haz2.haz_type = "WS"
        with self.assertRaises(ValueError) as cm:
            haz1.append(haz2)

    def test_incompatible_units_fail(self):
        """Raise error when append two incompatible hazards."""
        haz1 = dummy_hazard()
        haz2 = dummy_hazard()
        haz2.units = "km/h"
        with self.assertRaises(ValueError) as cm:
            haz1.append(haz2)

    def test_incompatible_freq_units_fail(self):
        """Raise error when append two incompatible hazards."""
        haz1 = dummy_hazard()
        haz2 = dummy_hazard()
        haz2.frequency_unit = "1/month"
        with self.assertRaises(ValueError) as cm:
            haz1.append(haz2)

    def test_all_different_extend(self):
        """Append totally different hazard."""
        haz1 = dummy_hazard()

        fraction = sparse.csr_matrix(
            [[0.2, 0.3, 0.4], [0.1, 0.1, 0.1], [0.3, 0.1, 0.9], [0.3, 0.2, 0.8]]
        )
        intensity = sparse.csr_matrix(
            [[0.2, 3.3, 6.4], [1.1, 0.1, 1.01], [8.3, 4.1, 4.0], [9.3, 9.2, 1.7]]
        )
        haz2 = Hazard(
            "TC",
            date=np.ones((4,)),
            orig=np.ones((4,)),
<<<<<<< HEAD
            centroids=Centroids(
                latitude=np.array([7, 9, 11]), longitude=np.array([8, 10, 12])
=======
            centroids=Centroids.from_lat_lon(
                np.array([7, 9, 11]), np.array([8, 10, 12])
>>>>>>> 66a00efa
            ),
            event_id=np.array([5, 6, 7, 8]),
            event_name=["ev5", "ev6", "ev7", "ev8"],
            frequency=np.array([0.9, 0.75, 0.75, 0.22]),
            frequency_unit="1/week",
            units="m/s",
            intensity=intensity,
            fraction=fraction,
        )

        haz1.append(haz2)
        haz1.check()

        # expected values
        haz1_orig = dummy_hazard()
        exp_inten = np.zeros((8, 6))
        exp_inten[0:4, 0:3] = haz1_orig.intensity.toarray()
        exp_inten[4:8, 3:6] = haz2.intensity.toarray()
        exp_frac = np.zeros((8, 6))
        exp_frac[0:4, 0:3] = haz1_orig.fraction.toarray()
        exp_frac[4:8, 3:6] = haz2.fraction.toarray()
        self.assertEqual(haz1.event_id.size, 8)
        self.assertTrue(sparse.isspmatrix_csr(haz1.intensity))
        self.assertTrue(sparse.isspmatrix_csr(haz1.fraction))
        for i_ev in range(haz1.event_id.size):
            self.assertTrue(any((haz1.intensity[i_ev].toarray() == exp_inten).all(1)))
            self.assertTrue(any((haz1.fraction[i_ev].toarray() == exp_frac).all(1)))
            self.assertTrue(
                haz1.event_name[i_ev] in haz1_orig.event_name + haz2.event_name
            )
            self.assertTrue(haz1.date[i_ev] in np.append(haz1_orig.date, haz2.date))
            self.assertTrue(haz1.orig[i_ev] in np.append(haz1_orig.orig, haz2.orig))
            self.assertTrue(
                haz1.event_id[i_ev] in np.append(haz1_orig.event_id, haz2.event_id)
            )
            self.assertTrue(
                haz1.frequency[i_ev] in np.append(haz1_orig.frequency, haz2.frequency)
            )

        self.assertEqual(haz1.centroids.size, 6)
        self.assertEqual(haz1_orig.units, haz1.units)
        self.assertEqual(haz1_orig.frequency_unit, haz1.frequency_unit)
        self.assertEqual(haz1.haz_type, haz1_orig.haz_type)

    def test_same_events_append(self):
        """Append hazard with same events (and diff centroids).
        Events are appended with all new centroids columns."""
        haz1 = dummy_hazard()
        fraction = sparse.csr_matrix(
            [
                [0.22, 0.32, 0.44],
                [0.11, 0.11, 0.11],
                [0.32, 0.11, 0.99],
                [0.32, 0.22, 0.88],
            ]
        )
        intensity = sparse.csr_matrix(
            [
                [0.22, 3.33, 6.44],
                [1.11, 0.11, 1.11],
                [8.33, 4.11, 4.4],
                [9.33, 9.22, 1.77],
            ]
        )
        haz2 = Hazard(
            "TC",
<<<<<<< HEAD
            centroids=Centroids(
                latitude=np.array([7, 9, 11]), longitude=np.array([8, 10, 12])
=======
            centroids=Centroids.from_lat_lon(
                np.array([7, 9, 11]), np.array([8, 10, 12])
>>>>>>> 66a00efa
            ),
            event_id=haz1.event_id,
            event_name=haz1.event_name.copy(),
            frequency=haz1.frequency,
            frequency_unit=haz1.frequency_unit,
            date=haz1.date,
            units="m/s",
            fraction=fraction,
            intensity=intensity,
        )

        haz1.append(haz2)

        # expected values
        haz1_ori = dummy_hazard()
        res_inten = np.zeros((8, 6))
        res_inten[0:4, 0:3] = haz1_ori.intensity.toarray()
        res_inten[4:, 3:] = haz2.intensity.toarray()

        res_frac = np.zeros((8, 6))
        res_frac[0:4, 0:3] = haz1_ori.fraction.toarray()
        res_frac[4:, 3:] = haz2.fraction.toarray()

        self.assertTrue(np.array_equal(res_inten, haz1.intensity.toarray()))
        self.assertTrue(sparse.isspmatrix_csr(haz1.intensity))
        self.assertTrue(np.array_equal(res_frac, haz1.fraction.toarray()))
        self.assertTrue(sparse.isspmatrix_csr(haz1.fraction))
        self.assertEqual(haz1.event_name, haz1_ori.event_name + haz2.event_name)
        self.assertTrue(np.array_equal(haz1.date, np.append(haz1_ori.date, haz2.date)))
        self.assertTrue(np.array_equal(haz1.orig, np.append(haz1_ori.orig, haz2.orig)))
        self.assertTrue(np.array_equal(haz1.event_id, np.arange(1, 9)))
        self.assertTrue(
            np.array_equal(
                haz1.frequency, np.append(haz1_ori.frequency, haz2.frequency)
            )
        )
        self.assertEqual(haz1_ori.frequency_unit, haz1.frequency_unit)
        self.assertEqual(haz1_ori.units, haz1.units)

        self.assertEqual(haz1.haz_type, haz1_ori.haz_type)

    def test_concat_pass(self):
        """Test concatenate function."""

        haz_1 = Hazard(
            "TC",
<<<<<<< HEAD
            centroids=Centroids(
                latitude=np.array([1, 3, 5]), longitude=np.array([2, 4, 6])
            ),
=======
            centroids=Centroids.from_lat_lon(np.array([1, 3, 5]), np.array([2, 4, 6])),
>>>>>>> 66a00efa
            event_id=np.array([1]),
            event_name=["ev1"],
            date=np.array([1]),
            orig=np.array([True]),
            frequency=np.array([1.0]),
            frequency_unit="1/week",
            fraction=sparse.csr_matrix([[0.02, 0.03, 0.04]]),
            intensity=sparse.csr_matrix([[0.2, 0.3, 0.4]]),
            units="m/s",
        )

        haz_2 = Hazard(
            "TC",
<<<<<<< HEAD
            centroids=Centroids(
                latitude=np.array([1, 3, 5]), longitude=np.array([2, 4, 6])
            ),
=======
            centroids=Centroids.from_lat_lon(np.array([1, 3, 5]), np.array([2, 4, 6])),
>>>>>>> 66a00efa
            event_id=np.array([1]),
            event_name=["ev2"],
            date=np.array([2]),
            orig=np.array([False]),
            frequency=np.array([1.0]),
            frequency_unit="1/week",
            fraction=sparse.csr_matrix([[1.02, 1.03, 1.04]]),
            intensity=sparse.csr_matrix([[1.2, 1.3, 1.4]]),
            units="m/s",
        )

        haz = Hazard.concat([haz_1, haz_2])

        hres_frac = sparse.csr_matrix([[0.02, 0.03, 0.04], [1.02, 1.03, 1.04]])
        hres_inten = sparse.csr_matrix([[0.2, 0.3, 0.4], [1.2, 1.3, 1.4]])

        self.assertIsInstance(haz, Hazard)
        self.assertTrue(sparse.isspmatrix_csr(haz.intensity))
        self.assertTrue(np.array_equal(haz.intensity.toarray(), hres_inten.toarray()))
        self.assertTrue(sparse.isspmatrix_csr(haz.fraction))
        self.assertTrue(np.array_equal(haz.fraction.toarray(), hres_frac.toarray()))
        self.assertEqual(haz.units, haz_2.units)
        self.assertTrue(np.array_equal(haz.frequency, np.array([1.0, 1.0])))
        self.assertEqual(haz.frequency_unit, haz_2.frequency_unit)
        self.assertTrue(np.array_equal(haz.orig, np.array([True, False])))
        self.assertTrue(np.array_equal(haz.date, np.array([1, 2])))
        self.assertTrue(np.array_equal(haz.event_id, np.array([1, 2])))
        self.assertEqual(haz.event_name, ["ev1", "ev2"])
        self.assertTrue(np.array_equal(haz.centroids.coord, haz_1.centroids.coord))
        self.assertTrue(np.array_equal(haz.centroids.coord, haz_2.centroids.coord))

    def test_append_new_var_pass(self):
        """New variable appears if hazard to append is empty."""
        haz = dummy_hazard()
        haz.frequency_unit = haz.get_default("frequency_unit")
        haz.new_var = np.ones(haz.size)

        app_haz = Hazard("TC")
        app_haz.append(haz)
        self.assertIn("new_var", app_haz.__dict__)

    def test_append_raise_type_error(self):
        """Raise error if hazards of different class"""
        haz1 = Hazard("TC", units="m/s")
        from climada.hazard import TropCyclone

        haz2 = TropCyclone()
        with self.assertRaises(TypeError):
            haz1.append(haz2)

    def test_concat_raise_value_error(self):
        """Raise error if hazards with different units of type"""
        haz1 = Hazard("TC", units="m/s")
        haz3 = Hazard("EQ")
        with self.assertRaises(ValueError):
            Hazard.concat([haz1, haz3])

        haz4 = Hazard("TC", units="cm")
        with self.assertRaises(ValueError):
            Hazard.concat([haz1, haz4])

    def test_change_centroids(self):
        """Set new centroids for hazard"""
        lat, lon = np.array([0, 1]), np.array([0, -1])
        on_land = np.array([True, True])
<<<<<<< HEAD
        cent1 = Centroids(latitude=lat, longitude=lon, on_land=on_land)
=======
        cent1 = Centroids(lat=lat, lon=lon, on_land=on_land)
>>>>>>> 66a00efa

        haz_1 = Hazard(
            "TC",
            centroids=cent1,
            event_id=np.array([1]),
            event_name=["ev1"],
            date=np.array([1]),
            orig=np.array([True]),
            frequency=np.array([1.0]),
            frequency_unit="1/week",
            fraction=sparse.csr_matrix([[0.02, 0.03]]),
            intensity=sparse.csr_matrix([[0.2, 0.3]]),
            units="m/s",
        )

        lat2, lon2 = np.array([0, 1, 3]), np.array([0, -1, 3])
        on_land2 = np.array([True, True, False])
        cent2 = Centroids(latitude=lat2, longitude=lon2, on_land=on_land2)

        haz_2 = haz_1.change_centroids(cent2)

        self.assertTrue(
            np.array_equal(haz_2.intensity.toarray(), np.array([[0.2, 0.3, 0.0]]))
        )
        self.assertTrue(
            np.array_equal(haz_2.fraction.toarray(), np.array([[0.02, 0.03, 0.0]]))
        )
        self.assertTrue(np.array_equal(haz_2.event_id, np.array([1])))
        self.assertTrue(np.array_equal(haz_2.event_name, ["ev1"]))
        self.assertTrue(np.array_equal(haz_2.orig, [True]))

        """Test error for projection"""
        lat3, lon3 = np.array([0.5, 3, 1]), np.array([-0.5, 3, 1])
        on_land3 = np.array([True, True, False])
        cent3 = Centroids(latitude=lat3, longitude=lon3, on_land=on_land3)

        with self.assertRaises(ValueError) as cm:
            haz_1.change_centroids(cent3, threshold=100)
        self.assertIn(
            "two hazard centroids are mapped to the same centroids", str(cm.exception)
        )

    def test_change_centroids_raster(self):
        """Set new centroids for hazard"""
        lat, lon = np.array([0, 1]), np.array([0, -1])
        on_land = np.array([True, True])
<<<<<<< HEAD
        cent1 = Centroids(latitude=lat, longitude=lon, on_land=on_land)
=======
        cent1 = Centroids(lat=lat, lon=lon, on_land=on_land)
>>>>>>> 66a00efa

        haz_1 = Hazard(
            "TC",
            centroids=cent1,
            event_id=np.array([1]),
            event_name=["ev1"],
            date=np.array([1]),
            orig=np.array([True]),
            frequency=np.array([1.0]),
            frequency_unit="1/week",
            fraction=sparse.csr_matrix([[0.02, 0.03]]),
            intensity=sparse.csr_matrix([[0.2, 0.3]]),
            units="m/s",
        )

        """Test with raster centroids"""
        cent4 = Centroids.from_pnt_bounds(points_bounds=(-1, 0, 0, 1), res=1)

        haz_4 = haz_1.change_centroids(cent4)

        self.assertTrue(
            np.array_equal(haz_4.intensity.toarray(), np.array([[0.3, 0.0, 0.0, 0.2]]))
        )
        self.assertTrue(
            np.array_equal(haz_4.fraction.toarray(), np.array([[0.03, 0.0, 0.0, 0.02]]))
        )
        self.assertTrue(np.array_equal(haz_4.event_id, np.array([1])))
        self.assertTrue(np.array_equal(haz_4.event_name, ["ev1"]))
        self.assertTrue(np.array_equal(haz_4.orig, [True]))


class TestStats(unittest.TestCase):
    """Test return period statistics"""

    def test_degenerate_pass(self):
        """Test degenerate call."""
        haz = Hazard.from_hdf5(HAZ_TEST_TC)
        return_period = np.array([25, 50, 100, 250])
        haz.intensity = sparse.csr_matrix(np.zeros(haz.intensity.shape))
        inten_stats = haz.local_exceedance_inten(return_period)
        self.assertTrue(np.array_equal(inten_stats, np.zeros((4, 100))))

    def test_ref_all_pass(self):
        """Compare against reference."""
        haz = Hazard.from_hdf5(HAZ_TEST_TC)
        return_period = np.array([25, 50, 100, 250])
        inten_stats = haz.local_exceedance_inten(return_period)

        self.assertAlmostEqual(inten_stats[0][0], 55.424015590131290)
        self.assertAlmostEqual(inten_stats[1][0], 67.221687644669998)
        self.assertAlmostEqual(inten_stats[2][0], 79.019359699208721)
        self.assertAlmostEqual(inten_stats[3][0], 94.615033842370963)

        self.assertAlmostEqual(inten_stats[1][66], 70.608592953031405)
        self.assertAlmostEqual(inten_stats[3][33], 88.510983305123631)
        self.assertAlmostEqual(inten_stats[2][99], 79.717518054203623)


class TestYearset(unittest.TestCase):
    """Test return period statistics"""

    def test_ref_pass(self):
        """Test against reference."""
        haz = Hazard.from_hdf5(HAZ_TEST_TC)
        orig_year_set = haz.calc_year_set()

        self.assertTrue(
            np.array_equal(np.array(list(orig_year_set.keys())), np.arange(1851, 2012))
        )
        self.assertTrue(np.array_equal(orig_year_set[1851], np.array([1, 11, 21, 31])))
        self.assertTrue(
            np.array_equal(
                orig_year_set[1958],
                np.array([8421, 8431, 8441, 8451, 8461, 8471, 8481, 8491, 8501, 8511]),
            )
        )
        self.assertTrue(
            np.array_equal(
                orig_year_set[1986],
                np.array([11101, 11111, 11121, 11131, 11141, 11151]),
            )
        )
        self.assertTrue(
            np.array_equal(
                orig_year_set[1997],
                np.array([12221, 12231, 12241, 12251, 12261, 12271, 12281, 12291]),
            )
        )
        self.assertTrue(
            np.array_equal(
                orig_year_set[2006],
                np.array(
                    [
                        13571,
                        13581,
                        13591,
                        13601,
                        13611,
                        13621,
                        13631,
                        13641,
                        13651,
                        13661,
                    ]
                ),
            )
        )
        self.assertTrue(
            np.array_equal(
                orig_year_set[2010],
                np.array(
                    [
                        14071,
                        14081,
                        14091,
                        14101,
                        14111,
                        14121,
                        14131,
                        14141,
                        14151,
                        14161,
                        14171,
                        14181,
                        14191,
                        14201,
                        14211,
                        14221,
                        14231,
                        14241,
                        14251,
                    ]
                ),
            )
        )


class TestReaderExcel(unittest.TestCase):
    """Test reader functionality of the Hazard class"""

    def test_hazard_pass(self):
        """Read an hazard excel file correctly."""

        # Read demo excel file
        description = "One single file."
        hazard = Hazard.from_excel(HAZ_TEMPLATE_XLS, haz_type="TC")

        # Check results
        n_events = 100
        n_centroids = 45

        self.assertEqual(hazard.units, "")

        self.assertEqual(hazard.centroids.coord.shape, (n_centroids, 2))
        self.assertEqual(hazard.centroids.coord[0][0], -25.95)
        self.assertEqual(hazard.centroids.coord[0][1], 32.57)
        self.assertEqual(hazard.centroids.coord[n_centroids - 1][0], -24.7)
        self.assertEqual(hazard.centroids.coord[n_centroids - 1][1], 33.88)

        self.assertEqual(len(hazard.event_name), 100)
        self.assertEqual(hazard.event_name[12], "event013")

        self.assertEqual(hazard.event_id.dtype, int)
        self.assertEqual(hazard.event_id.shape, (n_events,))
        self.assertEqual(hazard.event_id[0], 1)
        self.assertEqual(hazard.event_id[n_events - 1], 100)

        self.assertEqual(hazard.date.dtype, int)
        self.assertEqual(hazard.date.shape, (n_events,))
        self.assertEqual(hazard.date[0], 675874)
        self.assertEqual(hazard.date[n_events - 1], 676329)

        self.assertEqual(hazard.event_name[0], "event001")
        self.assertEqual(hazard.event_name[50], "event051")
        self.assertEqual(hazard.event_name[-1], "event100")

        self.assertEqual(hazard.frequency.dtype, float)
        self.assertEqual(hazard.frequency.shape, (n_events,))
        self.assertEqual(hazard.frequency[0], 0.01)
        self.assertEqual(hazard.frequency[n_events - 2], 0.001)

        self.assertEqual(hazard.frequency_unit, DEF_FREQ_UNIT)

        self.assertEqual(hazard.intensity.dtype, float)
        self.assertEqual(hazard.intensity.shape, (n_events, n_centroids))

        self.assertEqual(hazard.fraction.dtype, float)
        self.assertEqual(hazard.fraction.shape, (n_events, n_centroids))
        self.assertEqual(hazard.fraction[0, 0], 1)
        self.assertEqual(hazard.fraction[10, 19], 1)
        self.assertEqual(hazard.fraction[n_events - 1, n_centroids - 1], 1)

        self.assertTrue(np.all(hazard.orig))

        self.assertEqual(hazard.haz_type, "TC")
<<<<<<< HEAD

=======


class TestReaderMat(unittest.TestCase):
    """Test reader functionality of the ExposuresExcel class"""

    def test_hazard_pass(self):
        """Read a hazard mat file correctly."""
        # Read demo excel file
        hazard = Hazard.from_mat(HAZ_TEST_MAT)

        # Check results
        n_events = 14450
        n_centroids = 100

        self.assertEqual(hazard.units, "m/s")

        self.assertEqual(hazard.centroids.coord.shape, (n_centroids, 2))

        self.assertEqual(hazard.event_id.dtype, int)
        self.assertEqual(hazard.event_id.shape, (n_events,))

        self.assertEqual(hazard.frequency.dtype, float)
        self.assertEqual(hazard.frequency.shape, (n_events,))

        self.assertEqual(hazard.frequency_unit, DEF_FREQ_UNIT)

        self.assertEqual(hazard.intensity.dtype, float)
        self.assertEqual(hazard.intensity.shape, (n_events, n_centroids))
        self.assertEqual(hazard.intensity[12, 46], 12.071393519949979)
        self.assertEqual(hazard.intensity[13676, 49], 17.228323602220616)

        self.assertEqual(hazard.fraction.dtype, float)
        self.assertEqual(hazard.fraction.shape, (n_events, n_centroids))
        self.assertEqual(hazard.fraction[8454, 98], 1)
        self.assertEqual(hazard.fraction[85, 54], 0)

        self.assertEqual(len(hazard.event_name), n_events)
        self.assertEqual(hazard.event_name[124], 125)

        self.assertEqual(len(hazard.date), n_events)
        self.assertEqual(dt.datetime.fromordinal(hazard.date[0]).year, 1851)
        self.assertEqual(dt.datetime.fromordinal(hazard.date[0]).month, 6)
        self.assertEqual(dt.datetime.fromordinal(hazard.date[0]).day, 25)
        self.assertEqual(dt.datetime.fromordinal(hazard.date[78]).year, 1852)
        self.assertEqual(dt.datetime.fromordinal(hazard.date[78]).month, 9)
        self.assertEqual(dt.datetime.fromordinal(hazard.date[78]).day, 22)
        self.assertEqual(dt.datetime.fromordinal(hazard.date[-1]).year, 2011)
        self.assertEqual(dt.datetime.fromordinal(hazard.date[-1]).month, 11)
        self.assertEqual(dt.datetime.fromordinal(hazard.date[-1]).day, 6)

        self.assertTrue(hazard.orig[0])
        self.assertTrue(hazard.orig[11580])
        self.assertTrue(hazard.orig[4940])
        self.assertFalse(hazard.orig[3551])
        self.assertFalse(hazard.orig[10651])
        self.assertFalse(hazard.orig[4818])

        self.assertEqual(hazard.haz_type, "TC")

>>>>>>> 66a00efa

class TestHDF5(unittest.TestCase):
    """Test reader functionality of the ExposuresExcel class"""

    def test_write_read_unsupported_type(self):
        """Check if the write command correctly handles unsupported types"""
        file_name = str(DATA_DIR.joinpath("test_unsupported.h5"))

        # Define an unsupported type
        class CustomID:
            id = 1

        # Create a hazard with unsupported type as attribute
        hazard = dummy_hazard()
        hazard.event_id = CustomID()

        # Write the hazard and check the logs for the correct warning
        with self.assertLogs(logger="climada.hazard.base", level="WARN") as cm:
            hazard.write_hdf5(file_name)
        self.assertIn("write_hdf5: the class member event_id is skipped", cm.output[0])

        # Load the file again and compare to previous instance
        hazard_read = Hazard.from_hdf5(file_name)
        self.assertTrue(np.array_equal(hazard.date, hazard_read.date))
        self.assertTrue(
            np.array_equal(hazard_read.event_id, np.array([]))
        )  # Empty array


class TestCentroids(unittest.TestCase):
    """Test return period statistics"""

    def test_reproject_vector_pass(self):
        """Test reproject_vector"""
        haz_fl = Hazard(
            "FL",
            event_id=np.array([1]),
            date=np.array([1]),
            frequency=np.array([1]),
            orig=np.array([1]),
            event_name=["1"],
            intensity=sparse.csr_matrix(np.array([0.5, 0.2, 0.1])),
            fraction=sparse.csr_matrix(np.array([0.5, 0.2, 0.1]) / 2),
<<<<<<< HEAD
            centroids=Centroids(
                latitude=np.array([1, 2, 3]), longitude=np.array([1, 2, 3])
            ),
=======
            centroids=Centroids.from_lat_lon(np.array([1, 2, 3]), np.array([1, 2, 3])),
>>>>>>> 66a00efa
        )
        haz_fl.check()

        haz_fl.reproject_vector(dst_crs="epsg:2202")
        self.assertTrue(
            np.allclose(
                haz_fl.centroids.lat,
                np.array([331585.4099637291, 696803.88, 1098649.44]),
            )
        )
        self.assertTrue(
            np.allclose(
                haz_fl.centroids.lon,
                np.array([11625664.37925186, 11939560.43, 12244857.13]),
            )
        )
        self.assertTrue(u_coord.equal_crs(haz_fl.centroids.crs, "epsg:2202"))
        self.assertTrue(
            np.allclose(haz_fl.intensity.toarray(), np.array([0.5, 0.2, 0.1]))
        )
        self.assertTrue(
            np.allclose(haz_fl.fraction.toarray(), np.array([0.5, 0.2, 0.1]) / 2)
        )
<<<<<<< HEAD

=======

    def test_vector_to_raster_pass(self):
        """Test vector_to_raster"""
        haz_fl = Hazard(
            "FL",
            event_id=np.array([1]),
            date=np.array([1]),
            frequency=np.array([1]),
            orig=np.array([1]),
            event_name=["1"],
            intensity=sparse.csr_matrix(np.array([0.5, 0.2, 0.1])),
            fraction=sparse.csr_matrix(np.array([0.5, 0.2, 0.1]) / 2),
            centroids=Centroids.from_lat_lon(np.array([1, 2, 3]), np.array([1, 2, 3])),
        )
        haz_fl.check()

        haz_fl.vector_to_raster()
        self.assertTrue(u_coord.equal_crs(haz_fl.centroids.meta["crs"], "epsg:4326"))
        self.assertAlmostEqual(haz_fl.centroids.meta["transform"][0], 1.0)
        self.assertAlmostEqual(haz_fl.centroids.meta["transform"][1], 0)
        self.assertAlmostEqual(haz_fl.centroids.meta["transform"][2], 0.5)
        self.assertAlmostEqual(haz_fl.centroids.meta["transform"][3], 0)
        self.assertAlmostEqual(haz_fl.centroids.meta["transform"][4], -1.0)
        self.assertAlmostEqual(haz_fl.centroids.meta["transform"][5], 3.5)
        self.assertEqual(haz_fl.centroids.meta["height"], 3)
        self.assertEqual(haz_fl.centroids.meta["width"], 3)
        self.assertEqual(haz_fl.centroids.lat.size, 0)
        self.assertEqual(haz_fl.centroids.lon.size, 0)
        self.assertTrue(haz_fl.intensity.min() >= 0)
        self.assertTrue(haz_fl.intensity.max() <= 0.5)
        self.assertTrue(haz_fl.fraction.min() >= 0)
        self.assertTrue(haz_fl.fraction.max() <= 0.5 / 2)


class TestClear(unittest.TestCase):
    """Test clear method"""

    def test_clear(self):
        """Clear method clears everything"""
        haz1 = Hazard.from_excel(HAZ_TEMPLATE_XLS, haz_type="TC")
        haz1.units = "m"
        haz1.frequency_unit = "1/m"
        haz1.foo = np.arange(10)
        haz1.clear()
        self.assertEqual(haz1.haz_type, "")
        self.assertEqual(haz1.units, "")
        self.assertEqual(haz1.frequency_unit, DEF_FREQ_UNIT)
        self.assertEqual(haz1.centroids.size, 0)
        self.assertEqual(len(haz1.event_name), 0)
        for attr in vars(haz1).keys():
            if attr not in [
                "haz_type",
                "units",
                "event_name",
                "pool",
                "frequency_unit",
            ]:
                self.assertEqual(getattr(haz1, attr).size, 0)
        self.assertIsNone(haz1.pool)

    def test_clear_pool(self):
        """Clear method should not clear a process pool"""
        haz1 = Hazard.from_excel(HAZ_TEMPLATE_XLS, haz_type="TC")
        pool = Pool(nodes=2)
        haz1.pool = pool
        haz1.check()
        haz1.clear()
        self.assertEqual(haz1.pool, pool)
        pool.close()
        pool.join()
        pool.clear()
>>>>>>> 66a00efa


def dummy_step_impf(haz):
    from climada.entity import ImpactFunc

    intensity = (0, 1, haz.intensity.max())
    impf = ImpactFunc.from_step_impf(intensity, haz_type=haz.haz_type)
    return impf


class TestImpactFuncs(unittest.TestCase):
    """Test methods mainly for computing impacts"""

    def test_haz_type(self):
        """Test haz_type property"""
        haz = dummy_hazard()
        self.assertEqual(haz.haz_type, "TC")
        haz.haz_type = "random"
        self.assertEqual(haz.haz_type, "random")

    def test_cent_exp_col(self):
        """Test return of centroid exposures column"""
        haz = dummy_hazard()
        self.assertEqual(haz.centr_exp_col, "centr_TC")
        haz.haz_type = "random"
        self.assertEqual(haz.centr_exp_col, "centr_random")
        haz = Hazard()
        self.assertEqual(haz.centr_exp_col, "centr_")

    def test_get_mdr(self):
        haz = dummy_hazard()
        impf = dummy_step_impf(haz)

        # single index
        for idx in range(3):
            cent_idx = np.array([idx])
            mdr = haz.get_mdr(cent_idx, impf)
            true_mdr = np.digitize(haz.intensity[:, idx].toarray(), [0, 1]) - 1
            np.testing.assert_array_almost_equal(mdr.toarray(), true_mdr)

        # repeated index
        cent_idx = np.array([0, 0, 1])
        mdr = haz.get_mdr(cent_idx, impf)
        true_mdr = np.digitize(haz.intensity[:, cent_idx].toarray(), [0, 1]) - 1
        np.testing.assert_array_almost_equal(mdr.toarray(), true_mdr)

        # mdr is not zero at 0
        impf.mdd += 1
        # single index
        for idx in range(3):
            cent_idx = np.array([idx])
            mdr = haz.get_mdr(cent_idx, impf)
            true_mdr = np.digitize(haz.intensity[:, idx].toarray(), [0, 1])
            np.testing.assert_array_almost_equal(mdr.toarray(), true_mdr)

    def test_get_paa(self):
        haz = dummy_hazard()
        impf = dummy_step_impf(haz)

        idx = [0, 1]
        cent_idx = np.array(idx)
        paa = haz.get_paa(cent_idx, impf)
        true_paa = np.ones(haz.intensity[:, idx].shape)
        np.testing.assert_array_almost_equal(paa.toarray(), true_paa)

        # repeated index
        idx = [0, 0]
        cent_idx = np.array(idx)
        paa = haz.get_paa(cent_idx, impf)
        true_paa = np.ones(haz.intensity[:, idx].shape)
        np.testing.assert_array_almost_equal(paa.toarray(), true_paa)

        # paa is not zero at 0
        impf.paa += 1
        # repeated index
        idx = [0, 0, 1]
        cent_idx = np.array(idx)
        paa = haz.get_paa(cent_idx, impf)
        true_paa = np.ones(haz.intensity[:, idx].shape) + 1
        np.testing.assert_array_almost_equal(paa.toarray(), true_paa)

    def test_get_fraction(self):
        haz = dummy_hazard()

        # standard index
        idx = [0, 1]
        cent_idx = np.array(idx)
        frac = haz._get_fraction(cent_idx)
        true_frac = haz.fraction[:, idx]
        np.testing.assert_array_equal(frac.toarray(), true_frac.toarray())

        # repeated index
        idx = [0, 0]
        cent_idx = np.array(idx)
        frac = haz._get_fraction(cent_idx)
        true_frac = haz.fraction[:, idx]
        np.testing.assert_array_equal(frac.toarray(), true_frac.toarray())

        # index is None
        cent_idx = None
        frac = haz._get_fraction(cent_idx)
        true_frac = haz.fraction
        np.testing.assert_array_equal(frac.toarray(), true_frac.toarray())

        # test empty fraction
        haz.fraction = sparse.csr_matrix(haz.fraction.shape)
        frac = haz._get_fraction()
        self.assertIsNone(frac)

        frac = haz._get_fraction(np.array([0, 1]))
        self.assertIsNone(frac)


# Execute Tests
if __name__ == "__main__":
    TESTS = unittest.TestLoader().loadTestsFromTestCase(TestLoader)
    TESTS.addTests(unittest.TestLoader().loadTestsFromTestCase(TestHDF5))
    TESTS.addTests(unittest.TestLoader().loadTestsFromTestCase(TestReaderExcel))
    TESTS.addTests(unittest.TestLoader().loadTestsFromTestCase(TestReaderMat))
    TESTS.addTests(unittest.TestLoader().loadTestsFromTestCase(TestRemoveDupl))
    TESTS.addTests(unittest.TestLoader().loadTestsFromTestCase(TestSelect))
    TESTS.addTests(unittest.TestLoader().loadTestsFromTestCase(TestStats))
    TESTS.addTests(unittest.TestLoader().loadTestsFromTestCase(TestYearset))
    TESTS.addTests(unittest.TestLoader().loadTestsFromTestCase(TestAppend))
    TESTS.addTests(unittest.TestLoader().loadTestsFromTestCase(TestCentroids))
    TESTS.addTests(unittest.TestLoader().loadTestsFromTestCase(TestClear))
    TESTS.addTests(unittest.TestLoader().loadTestsFromTestCase(TestImpactFuncs))
    unittest.TextTestRunner(verbosity=2).run(TESTS)<|MERGE_RESOLUTION|>--- conflicted
+++ resolved
@@ -41,15 +41,12 @@
 """
 Directory for writing (and subsequent reading) of temporary files created during tests.
 """
-<<<<<<< HEAD
-=======
 HAZ_TEST_MAT: Path = Path(hazard_test.__file__).parent.joinpath(
     "data", "atl_prob_no_name.mat"
 )
 """
 Hazard test file from Git repository. Fraction is 1. Format: matlab.
 """
->>>>>>> 66a00efa
 HAZ_TEST_TC: Path = get_test_file("test_tc_florida")
 """
 Hazard test file from Data API: Hurricanes from 1851 to 2011 over Florida with 100 centroids.
@@ -69,13 +66,7 @@
         "TC",
         intensity=intensity,
         fraction=fraction,
-<<<<<<< HEAD
-        centroids=Centroids(
-            latitude=np.array([1, 3, 5]), longitude=np.array([2, 4, 6])
-        ),
-=======
         centroids=Centroids.from_lat_lon(np.array([1, 3, 5]), np.array([2, 4, 6])),
->>>>>>> 66a00efa
         event_id=np.array([1, 2, 3, 4]),
         event_name=["ev1", "ev2", "ev3", "ev4"],
         date=np.array([1, 2, 3, 4]),
@@ -255,13 +246,7 @@
         duplicate events, initial events are obtained with 0 intensity and
         fraction in new appended centroids."""
         haz1 = dummy_hazard()
-<<<<<<< HEAD
-        centroids = Centroids(
-            latitude=np.array([7, 9, 11]), longitude=np.array([8, 10, 12])
-        )
-=======
         centroids = Centroids.from_lat_lon(np.array([7, 9, 11]), np.array([8, 10, 12]))
->>>>>>> 66a00efa
         fraction = sparse.csr_matrix(
             [
                 [0.22, 0.32, 0.44],
@@ -831,13 +816,8 @@
             "TC",
             date=np.ones((4,)),
             orig=np.ones((4,)),
-<<<<<<< HEAD
-            centroids=Centroids(
-                latitude=np.array([7, 9, 11]), longitude=np.array([8, 10, 12])
-=======
             centroids=Centroids.from_lat_lon(
                 np.array([7, 9, 11]), np.array([8, 10, 12])
->>>>>>> 66a00efa
             ),
             event_id=np.array([5, 6, 7, 8]),
             event_name=["ev5", "ev6", "ev7", "ev8"],
@@ -904,13 +884,8 @@
         )
         haz2 = Hazard(
             "TC",
-<<<<<<< HEAD
-            centroids=Centroids(
-                latitude=np.array([7, 9, 11]), longitude=np.array([8, 10, 12])
-=======
             centroids=Centroids.from_lat_lon(
                 np.array([7, 9, 11]), np.array([8, 10, 12])
->>>>>>> 66a00efa
             ),
             event_id=haz1.event_id,
             event_name=haz1.event_name.copy(),
@@ -957,13 +932,7 @@
 
         haz_1 = Hazard(
             "TC",
-<<<<<<< HEAD
-            centroids=Centroids(
-                latitude=np.array([1, 3, 5]), longitude=np.array([2, 4, 6])
-            ),
-=======
             centroids=Centroids.from_lat_lon(np.array([1, 3, 5]), np.array([2, 4, 6])),
->>>>>>> 66a00efa
             event_id=np.array([1]),
             event_name=["ev1"],
             date=np.array([1]),
@@ -977,13 +946,7 @@
 
         haz_2 = Hazard(
             "TC",
-<<<<<<< HEAD
-            centroids=Centroids(
-                latitude=np.array([1, 3, 5]), longitude=np.array([2, 4, 6])
-            ),
-=======
             centroids=Centroids.from_lat_lon(np.array([1, 3, 5]), np.array([2, 4, 6])),
->>>>>>> 66a00efa
             event_id=np.array([1]),
             event_name=["ev2"],
             date=np.array([2]),
@@ -1049,11 +1012,7 @@
         """Set new centroids for hazard"""
         lat, lon = np.array([0, 1]), np.array([0, -1])
         on_land = np.array([True, True])
-<<<<<<< HEAD
         cent1 = Centroids(latitude=lat, longitude=lon, on_land=on_land)
-=======
-        cent1 = Centroids(lat=lat, lon=lon, on_land=on_land)
->>>>>>> 66a00efa
 
         haz_1 = Hazard(
             "TC",
@@ -1100,11 +1059,7 @@
         """Set new centroids for hazard"""
         lat, lon = np.array([0, 1]), np.array([0, -1])
         on_land = np.array([True, True])
-<<<<<<< HEAD
-        cent1 = Centroids(latitude=lat, longitude=lon, on_land=on_land)
-=======
         cent1 = Centroids(lat=lat, lon=lon, on_land=on_land)
->>>>>>> 66a00efa
 
         haz_1 = Hazard(
             "TC",
@@ -1300,9 +1255,6 @@
         self.assertTrue(np.all(hazard.orig))
 
         self.assertEqual(hazard.haz_type, "TC")
-<<<<<<< HEAD
-
-=======
 
 
 class TestReaderMat(unittest.TestCase):
@@ -1362,7 +1314,6 @@
 
         self.assertEqual(hazard.haz_type, "TC")
 
->>>>>>> 66a00efa
 
 class TestHDF5(unittest.TestCase):
     """Test reader functionality of the ExposuresExcel class"""
@@ -1406,13 +1357,7 @@
             event_name=["1"],
             intensity=sparse.csr_matrix(np.array([0.5, 0.2, 0.1])),
             fraction=sparse.csr_matrix(np.array([0.5, 0.2, 0.1]) / 2),
-<<<<<<< HEAD
-            centroids=Centroids(
-                latitude=np.array([1, 2, 3]), longitude=np.array([1, 2, 3])
-            ),
-=======
             centroids=Centroids.from_lat_lon(np.array([1, 2, 3]), np.array([1, 2, 3])),
->>>>>>> 66a00efa
         )
         haz_fl.check()
 
@@ -1436,9 +1381,6 @@
         self.assertTrue(
             np.allclose(haz_fl.fraction.toarray(), np.array([0.5, 0.2, 0.1]) / 2)
         )
-<<<<<<< HEAD
-
-=======
 
     def test_vector_to_raster_pass(self):
         """Test vector_to_raster"""
@@ -1510,7 +1452,6 @@
         pool.close()
         pool.join()
         pool.clear()
->>>>>>> 66a00efa
 
 
 def dummy_step_impf(haz):
