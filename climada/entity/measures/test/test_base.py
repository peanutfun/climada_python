--- conflicted
+++ resolved
@@ -39,15 +39,7 @@
 
 DATA_DIR = CONFIG.measures.test_data.dir()
 
-<<<<<<< HEAD
-HAZ_TEST_TC: Path = get_test_file("test_tc_florida")
-"""
-Hazard test file from Data API: Hurricanes from 1851 to 2011 over Florida with 100 centroids.
-Fraction is empty. Format: HDF5.
-"""
-=======
 HAZ_TEST_MAT = Path(hazard_test.__file__).parent / "data" / "atl_prob_no_name.mat"
->>>>>>> 66a00efa
 ENT_TEST_MAT = Path(exposures_test.__file__).parent / "data" / "demo_today.mat"
 
 
