"""
This file is part of CLIMADA.

Copyright (C) 2017 ETH Zurich, CLIMADA contributors listed in AUTHORS.

CLIMADA is free software: you can redistribute it and/or modify it under the
terms of the GNU General Public License as published by the Free
Software Foundation, version 3.

CLIMADA is distributed in the hope that it will be useful, but WITHOUT ANY
WARRANTY; without even the implied warranty of MERCHANTABILITY or FITNESS FOR A
PARTICULAR PURPOSE.  See the GNU General Public License for more details.

You should have received a copy of the GNU General Public License along
with CLIMADA. If not, see <https://www.gnu.org/licenses/>.

---

Define functions to handle with coordinates
"""

import ast
import copy
import logging
import math
from multiprocessing import cpu_count
from pathlib import Path
import re
import warnings
import zipfile

from cartopy.io import shapereader
import dask.dataframe as dd
import geopandas as gpd
import numba
import numpy as np
import pandas as pd
import pycountry
import rasterio
import rasterio.crs
import rasterio.features
import rasterio.mask
import rasterio.warp
import scipy.spatial
import scipy.interpolate
from shapely.geometry import Polygon, MultiPolygon, Point, box
import shapely.ops
import shapely.vectorized
from sklearn.neighbors import BallTree

from climada.util.config import CONFIG
from climada.util.constants import (
    DEF_CRS,
    EARTH_RADIUS_KM,
    SYSTEM_DIR,
    ONE_LAT_KM,
    NATEARTH_CENTROIDS,
    ISIMIP_GPWV3_NATID_150AS,
    ISIMIP_NATID_TO_ISO,
    NONISO_REGIONS,
    RIVER_FLOOD_REGIONS_CSV,
)
from climada.util.files_handler import download_file
import climada.util.hdf5_handler as u_hdf5

pd.options.mode.chained_assignment = None

LOGGER = logging.getLogger(__name__)

NE_EPSG = 4326
"""Natural Earth CRS EPSG"""

NE_CRS = f"epsg:{NE_EPSG}"
"""Natural Earth CRS"""

TMP_ELEVATION_FILE = SYSTEM_DIR.joinpath("tmp_elevation.tif")
"""Path of elevation file written in set_elevation"""

DEM_NODATA = -9999
"""Value to use for no data values in DEM, i.e see points"""

MAX_DEM_TILES_DOWN = 300
"""Maximum DEM tiles to dowload"""

NEAREST_NEIGHBOR_THRESHOLD = 100
"""Distance threshold in km for coordinate assignment. Nearest neighbors with greater distances
are not considered."""


def latlon_to_geosph_vector(lat, lon, rad=False, basis=False):
    """Convert lat/lon coodinates to radial vectors (on geosphere)

    Parameters
    ----------
    lat, lon : ndarrays of floats, same shape
        Latitudes and longitudes of points.
    rad : bool, optional
        If True, latitude and longitude are not given in degrees but in radians.
    basis : bool, optional
        If True, also return an orthonormal basis of the tangent space at the
        given points in lat-lon coordinate system. Default: False.

    Returns
    -------
    vn : ndarray of floats, shape (..., 3)
        Same shape as lat/lon input with additional axis for components.
    vbasis : ndarray of floats, shape (..., 2, 3)
        Only present, if `basis` is True. Same shape as lat/lon input with
        additional axes for components of the two basis vectors.
    """
    if rad:
        rad_lat = lat + 0.5 * np.pi
        rad_lon = lon
    else:
        rad_lat = np.radians(lat + 90)
        rad_lon = np.radians(lon)
    sin_lat, cos_lat = np.sin(rad_lat), np.cos(rad_lat)
    sin_lon, cos_lon = np.sin(rad_lon), np.cos(rad_lon)
    vecn = np.stack((sin_lat * cos_lon, sin_lat * sin_lon, cos_lat), axis=-1)
    if basis:
        vbasis = np.stack(
            (
                cos_lat * cos_lon,
                cos_lat * sin_lon,
                -sin_lat,
                -sin_lon,
                cos_lon,
                np.zeros_like(cos_lat),
            ),
            axis=-1,
        ).reshape(lat.shape + (2, 3))
        return vecn, vbasis
    return vecn


def lon_normalize(lon, center=0.0):
    """Normalizes degrees such that always -180 < lon - center <= 180

    The input data is modified in place!

    Parameters
    ----------
    lon : np.array
        Longitudinal coordinates
    center : float, optional
        Central longitude value to use instead of 0. If None, the central longitude is determined
        automatically.

    Returns
    -------
    lon : np.array
        Normalized longitudinal coordinates. Since the input `lon` is modified in place (!), the
        returned array is the same Python object (instead of a copy).
    """
    if center is None:
        center = 0.5 * sum(lon_bounds(lon))
    bounds = (center - 180, center + 180)
    # map to [center - 360, center + 360] using modulo operator
    outside_mask = (lon <= bounds[0]) | (lon > bounds[1])
    lon[outside_mask] = (lon[outside_mask] % 360) + (center - center % 360)
    # map from [center - 360, center + 360] to [center - 180, center + 180], adding ±360
    if center % 360 < 180:
        lon[lon > bounds[1]] -= 360
    else:
        lon[lon <= bounds[0]] += 360
    return lon


def lon_bounds(lon, buffer=0.0):
    """Bounds of a set of degree values, respecting the periodicity in longitude

    The longitudinal upper bound may be 180 or larger to make sure that the upper bound is always
    larger than the lower bound. The lower longitudinal bound will never lie below -180 and it will
    only assume the value -180 if the specified buffering enforces it.

    Note that, as a consequence of this, the returned bounds do not satisfy the inequality
    `lon_min <= lon <= lon_max` in general!

    Usually, an application of this function is followed by a renormalization of longitudinal
    values around the longitudinal middle value:

    >>> bounds = lon_bounds(lon)
    >>> lon_mid = 0.5 * (bounds[0] + bounds[2])
    >>> lon = lon_normalize(lon, center=lon_mid)
    >>> np.all((bounds[0] <= lon) & (lon <= bounds[2]))

    Example
    -------
    >>> lon_bounds(np.array([-179, 175, 178]))
    (175, 181)
    >>> lon_bounds(np.array([-179, 175, 178]), buffer=1)
    (174, 182)

    Parameters
    ----------
    lon : np.array
        Longitudinal coordinates
    buffer : float, optional
        Buffer to add to both sides of the bounding box. Default: 0.0.

    Returns
    -------
    bounds : tuple (lon_min, lon_max)
        Bounding box of the given points.
    """
    lon = lon_normalize(lon.copy())
    lon_uniq = np.unique(lon)
    lon_uniq = np.concatenate([lon_uniq, [360 + lon_uniq[0]]])
    lon_diff = np.diff(lon_uniq)
    gap_max = np.argmax(lon_diff)
    lon_diff_max = lon_diff[gap_max]
    if lon_diff_max < 2:
        # looks like the data covers the whole range [-180, 180] rather evenly
        lon_min = max(lon_uniq[0] - buffer, -180)
        lon_max = min(lon_uniq[-2] + buffer, 180)
    else:
        lon_min = lon_uniq[gap_max + 1]
        lon_max = lon_uniq[gap_max]
        if lon_min > 180:
            lon_min -= 360
        else:
            lon_max += 360
        lon_min -= buffer
        lon_max += buffer
        if lon_min <= -180:
            lon_min += 360
            lon_max += 360
    return (lon_min, lon_max)


def latlon_bounds(lat, lon, buffer=0.0):
    """Bounds of a set of degree values, respecting the periodicity in longitude

    See `lon_bounds` for more information about the handling of longitudinal values crossing the
    antimeridian.

    Example
    -------
    >>> latlon_bounds(np.array([0, -2, 5]), np.array([-179, 175, 178]))
    (175, -2, 181, 5)
    >>> latlon_bounds(np.array([0, -2, 5]), np.array([-179, 175, 178]), buffer=1)
    (174, -3, 182, 6)

    Parameters
    ----------
    lat : np.array
        Latitudinal coordinates
    lon : np.array
        Longitudinal coordinates
    buffer : float, optional
        Buffer to add to all sides of the bounding box. Default: 0.0.

    Returns
    -------
    bounds : tuple (lon_min, lat_min, lon_max, lat_max)
        Bounding box of the given points.
    """
    lon_min, lon_max = lon_bounds(lon, buffer=buffer)
    return (lon_min, max(lat.min() - buffer, -90), lon_max, min(lat.max() + buffer, 90))


def toggle_extent_bounds(bounds_or_extent):
    """Convert between the "bounds" and the "extent" description of a bounding box

    The difference between the two conventions is in the order in which the bounds for each
    coordinate direction are given. To convert from one description to the other, the two central
    entries of the 4-tuple are swapped. Hence, the conversion is symmetric.

    Parameters
    ----------
    bounds_or_extent : tuple (a, b, c, d)
        Bounding box of the given points in "bounds" (or "extent") convention.

    Returns
    -------
    extent_or_bounds : tuple (a, c, b, d)
        Bounding box of the given points in "extent" (or "bounds") convention.
    """
    return (
        bounds_or_extent[0],
        bounds_or_extent[2],
        bounds_or_extent[1],
        bounds_or_extent[3],
    )


def dist_approx(
    lat1, lon1, lat2, lon2, log=False, normalize=True, method="equirect", units="km"
):
    """Compute approximation of geodistance in specified units

    Several batches of points can be processed at once for improved performance. The distances of
    all (lat1, lon1)-points within a batch to all (lat2, lon2)-points within the same batch are
    computed, according to the formula:

    result[k, i, j] = dist((lat1[k, i], lon1[k, i]), (lat2[k, j], lon2[k, j]))

    Hence, each of lat1, lon1, lat2, lon2 is expected to be a 2-dimensional array and the resulting
    array will always be 3-dimensional.

    Parameters
    ----------
    lat1, lon1 : ndarrays of floats, shape (nbatch, nx)
        Latitudes and longitudes of first points.
    lat2, lon2 : ndarrays of floats, shape (nbatch, ny)
        Latitudes and longitudes of second points.
    log : bool, optional
        If True, return the tangential vectors at the first points pointing to
        the second points (Riemannian logarithm). Default: False.
    normalize : bool, optional
        If False, assume that all longitudinal values lie within a single interval of size 360
        (e.g., between -180 and 180, or between 0 and 360) and such that the shortest path between
        any two points does not cross the antimeridian according to that parametrization. If True,
        a suitable interval is determined using :py:func:`lon_bounds` and the longitudinal values
        are reparametrized accordingly using :py:func:`lon_normalize`. Note that this option has
        no effect when using the "geosphere" method because it is independent from the
        parametrization. Default: True
    method : str, optional
        Specify an approximation method to use:

        * "equirect": Distance according to sinusoidal projection. Fast, but inaccurate for
          large distances and high latitudes.
        * "geosphere": Exact spherical distance. Much more accurate at all distances, but slow.

        Note that ellipsoidal distances would be even more accurate, but are currently not
        implemented. Default: "equirect".
    units : str, optional
        Specify a unit for the distance. One of:

        * "km": distance in km.
        * "m": distance in m.
        * "degree": angular distance in decimal degrees.
        * "radian": angular distance in radians.

        Default: "km".

    Returns
    -------
    dists : ndarray of floats, shape (nbatch, nx, ny)
        Approximate distances in specified units.
    vtan : ndarray of floats, shape (nbatch, nx, ny, 2)
        If `log` is True, tangential vectors at first points in local
        lat-lon coordinate system.
    """
    if units == "km":
        unit_factor = ONE_LAT_KM
    elif units == "m":
        unit_factor = ONE_LAT_KM * 1000.0
    elif units == "radian":
        unit_factor = np.radians(1.0)
    elif units == "degree":
        unit_factor = 1
    else:
        raise KeyError("Unknown distance unit: %s" % units)

    if method == "equirect":
        if normalize:
            mid_lon = 0.5 * sum(
                lon_bounds(np.concatenate([lon1.ravel(), lon2.ravel()]))
            )
            lon_normalize(lon1, center=mid_lon)
            lon_normalize(lon2, center=mid_lon)
        vtan = np.stack(
            [lat2[:, None, :] - lat1[:, :, None], lon2[:, None, :] - lon1[:, :, None]],
            axis=-1,
        )
        fact1 = np.heaviside(vtan[..., 1] - 180, 0)
        fact2 = np.heaviside(-vtan[..., 1] - 180, 0)
        vtan[..., 1] -= (fact1 - fact2) * 360
        vtan[..., 1] *= np.cos(np.radians(lat1[:, :, None]))
        vtan *= unit_factor
        # faster version of `dist = np.linalg.norm(vtan, axis=-1)`
        dist = np.sqrt(np.einsum("...l,...l->...", vtan, vtan))
    elif method == "geosphere":
        lat1, lon1, lat2, lon2 = map(np.radians, [lat1, lon1, lat2, lon2])
        dlat = 0.5 * (lat2[:, None, :] - lat1[:, :, None])
        dlon = 0.5 * (lon2[:, None, :] - lon1[:, :, None])
        # haversine formula:
        hav = (
            np.sin(dlat) ** 2
            + np.cos(lat1[:, :, None]) * np.cos(lat2[:, None, :]) * np.sin(dlon) ** 2
        )
        dist = np.degrees(2 * np.arcsin(np.sqrt(hav))) * unit_factor
        if log:
            vec1, vbasis = latlon_to_geosph_vector(lat1, lon1, rad=True, basis=True)
            vec2 = latlon_to_geosph_vector(lat2, lon2, rad=True)
            vtan = vec2[:, None, :] - (1 - 2 * hav[..., None]) * vec1[:, :, None]
            vtan = np.einsum("nkli,nkji->nklj", vtan, vbasis)
            # faster version of `vtan_norm = np.linalg.norm(vtan, axis=-1)`
            vtan_norm = np.sqrt(np.einsum("...l,...l->...", vtan, vtan))
            # for consistency, set dist to 0 if vtan is 0
            dist[vtan_norm < np.spacing(1)] = 0
            vtan *= dist[..., None] / np.fmax(np.spacing(1), vtan_norm[..., None])
    else:
        raise KeyError("Unknown distance approximation method: %s" % method)
    return (dist, vtan) if log else dist


def compute_geodesic_lengths(gdf):
    """Calculate the great circle (geodesic / spherical) lengths along any
    (complicated) line geometry object, based on the pyproj.Geod implementation.

    Parameters
    ----------
    gdf : gpd.GeoDataframe with geometrical shapes of which to compute the length

    Returns
    -------
    series : a pandas series (column) with the great circle lengths of the
        objects in metres.

    See also
    --------
    :py:func:`dist_approx` : distance between individual lat/lon-points

    Note
    ----
    This implementation relies on non-projected (i.e. geographic coordinate
    systems that span the entire globe) CRS only, which results in
    sea-level distances and hence a certain (minor) level of distortion; cf.
    https://gis.stackexchange.com/questions/176442/what-is-the-real-distance-between-positions
    """
    # convert to non-projected crs if needed
    gdf_tmp = gdf.to_crs(DEF_CRS) if not gdf.crs.is_geographic else gdf.copy()
    geod = gdf_tmp.crs.get_geod()

    return gdf_tmp.apply(lambda row: geod.geometry_length(row.geometry), axis=1)


def get_gridcellarea(lat, resolution=0.5, unit="ha"):
    """The area covered by a grid cell is calculated depending on the latitude

    * 1 degree = ONE_LAT_KM (111.12km at the equator)
    * longitudal distance in km = ONE_LAT_KM*resolution*cos(lat)
    * latitudal distance in km = ONE_LAT_KM*resolution
    * area = longitudal distance * latitudal distance

    Parameters
    ----------
    lat : np.array
        Latitude of the respective grid cell
    resolution: int, optional
        raster resolution in degree (default: 0.5 degree)
    unit: string, optional
        unit of the output area (default: ha, alternatives: m2, km2)
    """

    if unit == "m2":
        area = (ONE_LAT_KM * resolution) ** 2 * np.cos(np.deg2rad(lat)) * 1000000
    elif unit == "km2":
        area = (ONE_LAT_KM * resolution) ** 2 * np.cos(np.deg2rad(lat))
    else:
        area = (ONE_LAT_KM * resolution) ** 2 * np.cos(np.deg2rad(lat)) * 100

    return area


def grid_is_regular(coord):
    """Return True if grid is regular. If True, returns height and width.

    Parameters
    ----------
    coord : np.array
        Each row is a lat-lon-pair.

    Returns
    -------
    regular : bool
        Whether the grid is regular. Only in this case, the following width and height are
        reliable.
    height : int
        Height of the supposed grid.
    width : int
        Width of the supposed grid.
    """
    regular = False
    _, count_lat = np.unique(coord[:, 0], return_counts=True)
    _, count_lon = np.unique(coord[:, 1], return_counts=True)
    uni_lat_size = np.unique(count_lat).size
    uni_lon_size = np.unique(count_lon).size
    if (
        uni_lat_size == uni_lon_size
        and uni_lat_size == 1
        and count_lat[0] > 1
        and count_lon[0] > 1
    ):
        regular = True
    return regular, count_lat[0], count_lon[0]


def get_coastlines(bounds=None, resolution=110):
    """Get Polygones of coast intersecting given bounds

    Parameters
    ----------
    bounds : tuple
        min_lon, min_lat, max_lon, max_lat in EPSG:4326
    resolution : float, optional
        10, 50 or 110. Resolution in m. Default: 110m, i.e. 1:110.000.000

    Returns
    -------
    coastlines : GeoDataFrame
        Polygons of coast intersecting given bounds.
    """
    resolution = nat_earth_resolution(resolution)
    shp_file = shapereader.natural_earth(
        resolution=resolution, category="physical", name="coastline"
    )
    coast_df = gpd.read_file(shp_file)
    coast_df.crs = NE_CRS
    if bounds is None:
        return coast_df[["geometry"]]
    tot_coast = np.zeros(1)
    while not np.any(tot_coast):
        tot_coast = coast_df.envelope.intersects(box(*bounds))
        bounds = (bounds[0] - 20, bounds[1] - 20, bounds[2] + 20, bounds[3] + 20)
    return coast_df[tot_coast][["geometry"]]


def convert_wgs_to_utm(lon, lat):
    """Get EPSG code of UTM projection for input point in EPSG 4326

    Parameters
    ----------
    lon : float
        longitude point in EPSG 4326
    lat : float
        latitude of point (lat, lon) in EPSG 4326

    Returns
    -------
    epsg_code : int
        EPSG code of UTM projection.
    """
    epsg_utm_base = 32601 + (0 if lat >= 0 else 100)
    return epsg_utm_base + (math.floor((lon + 180) / 6) % 60)


def utm_zones(wgs_bounds):
    """Get EPSG code and bounds of UTM zones covering specified region

    Parameters
    ----------
    wgs_bounds : tuple
        lon_min, lat_min, lon_max, lat_max

    Returns
    -------
    zones : list of pairs (zone_epsg, zone_wgs_bounds)
        EPSG code and bounding box in WGS coordinates.
    """
    lon_min, lat_min, lon_max, lat_max = wgs_bounds
    lon_min, lon_max = max(-179.99, lon_min), min(179.99, lon_max)
    utm_min, utm_max = [math.floor((l + 180) / 6) for l in [lon_min, lon_max]]
    zones = []
    for utm in range(utm_min, utm_max + 1):
        epsg = 32601 + utm
        bounds = (-180 + 6 * utm, 0, -180 + 6 * (utm + 1), 90)
        if lat_max >= 0:
            zones.append((epsg, bounds))
        if lat_min < 0:
            bounds = (bounds[0], -90, bounds[2], 0)
            zones.append((epsg + 100, bounds))
    return zones


def dist_to_coast(coord_lat, lon=None, signed=False):
    """Compute (signed) distance to coast from input points in meters.

    Parameters
    ----------
    coord_lat : GeoDataFrame or np.array or float
        One of the following:
            * GeoDataFrame with geometry column in epsg:4326
            * np.array with two columns, first for latitude of each point
              and second with longitude in epsg:4326
            * np.array with one dimension containing latitudes in epsg:4326
            * float with a latitude value in epsg:4326
    lon : np.array or float, optional
        One of the following:
            * np.array with one dimension containing longitudes in epsg:4326
            * float with a longitude value in epsg:4326
    signed : bool
        If True, distance is signed with positive values off shore and negative values on land.
        Default: False

    Returns
    -------
    dist : np.array
        (Signed) distance to coast in meters.
    """
    if isinstance(coord_lat, (gpd.GeoDataFrame, gpd.GeoSeries)):
        if not equal_crs(coord_lat.crs, NE_CRS):
            raise ValueError("Input CRS is not %s" % str(NE_CRS))
        geom = coord_lat
    else:
        if lon is None:
            if isinstance(coord_lat, np.ndarray) and coord_lat.shape[1] == 2:
                lat, lon = coord_lat[:, 0], coord_lat[:, 1]
            else:
                raise ValueError("Missing longitude values.")
        else:
            lat, lon = [np.asarray(v).reshape(-1) for v in [coord_lat, lon]]
            if lat.size != lon.size:
                raise ValueError(
                    "Mismatching input coordinates size: %s != %s"
                    % (lat.size, lon.size)
                )
        geom = gpd.GeoDataFrame(geometry=gpd.points_from_xy(lon, lat), crs=NE_CRS)

    pad = 20
    bounds = (
        geom.total_bounds[0] - pad,
        geom.total_bounds[1] - pad,
        geom.total_bounds[2] + pad,
        geom.total_bounds[3] + pad,
    )
    coast = get_coastlines(bounds, 10).geometry
    coast = gpd.GeoDataFrame(geometry=coast, crs=NE_CRS)
    dist = np.empty(geom.shape[0])
    zones = utm_zones(geom.geometry.total_bounds)
    for izone, (epsg, bounds) in enumerate(zones):
        to_crs = f"epsg:{epsg}"
        zone_mask = (
            (bounds[1] <= geom.geometry.y)
            & (geom.geometry.y <= bounds[3])
            & (bounds[0] <= geom.geometry.x)
            & (geom.geometry.x <= bounds[2])
        )
        if np.count_nonzero(zone_mask) == 0:
            continue
        LOGGER.info("dist_to_coast: UTM %d (%d/%d)", epsg, izone + 1, len(zones))
        bounds = geom[zone_mask].total_bounds
        bounds = (bounds[0] - pad, bounds[1] - pad, bounds[2] + pad, bounds[3] + pad)
        coast_mask = coast.envelope.intersects(box(*bounds))
        utm_coast = coast[coast_mask].geometry.unary_union
        utm_coast = gpd.GeoDataFrame(geometry=[utm_coast], crs=NE_CRS)
        utm_coast = utm_coast.to_crs(to_crs).geometry[0]
        dist[zone_mask] = geom[zone_mask].to_crs(to_crs).distance(utm_coast)
    if signed:
        dist[coord_on_land(geom.geometry.y, geom.geometry.x)] *= -1
    return dist


def _get_dist_to_coast_nasa_tif():
    """Get the path to the NASA raster file for distance to coast.
    If the file (300 MB) is missing it will be automatically downloaded.

    This is a helper function of `dist_to_coast_nasa`, and doesn't have a stable API.

    Returns
    -------
    path : Path
        Path to the GeoTIFF raster file.
    """
    tifname = CONFIG.util.coordinates.dist_to_coast_nasa_tif.str()
    path = SYSTEM_DIR.joinpath(tifname)
    if not path.is_file():
        url = CONFIG.util.coordinates.dist_to_coast_nasa_url.str()
        path_dwn = download_file(url, download_dir=SYSTEM_DIR)
        zip_ref = zipfile.ZipFile(path_dwn, "r")
        zip_ref.extractall(SYSTEM_DIR)
        zip_ref.close()
    return path


def dist_to_coast_nasa(lat, lon, highres=False, signed=False):
    """Read interpolated (signed) distance to coast (in m) from NASA data

    Note: The NASA raster file is 300 MB and will be downloaded on first run!

    Parameters
    ----------
    lat : np.array
        latitudes in epsg:4326
    lon : np.array
        longitudes in epsg:4326
    highres : bool, optional
        Use full resolution of NASA data (much slower). Default: False.
    signed : bool
        If True, distance is signed with positive values off shore and negative values on land.
        Default: False

    Returns
    -------
    dist : np.array
        (Signed) distance to coast in meters.
    """
    path = _get_dist_to_coast_nasa_tif()
    lat, lon = [np.asarray(ar).ravel() for ar in [lat, lon]]
    lon = lon_normalize(lon.copy())
    intermediate_res = None if highres else 0.1
    west_msk = lon < 0
    dist = np.zeros_like(lat)
    for msk in [west_msk, ~west_msk]:
        if np.count_nonzero(msk) > 0:
            dist[msk] = read_raster_sample(
                path,
                lat[msk],
                lon[msk],
                intermediate_res=intermediate_res,
                fill_value=0,
            )
    if not signed:
        dist = np.abs(dist)
    return 1000 * dist


def get_land_geometry(country_names=None, extent=None, resolution=10):
    """Get union of the specified (or all) countries or the points inside the extent.

    Parameters
    ----------
    country_names : list, optional
        list with ISO3 names of countries, e.g ['ZWE', 'GBR', 'VNM', 'UZB']
    extent : tuple, optional
        (min_lon, max_lon, min_lat, max_lat)
    resolution : float, optional
        10, 50 or 110. Resolution in m. Default: 10m, i.e. 1:10.000.000

    Returns
    -------
    geom : shapely.geometry.multipolygon.MultiPolygon
        Polygonal shape of union.
    """
    geom = get_country_geometries(country_names, extent, resolution)
    # combine all into a single multipolygon
    geom = geom.geometry.unary_union
    if not isinstance(geom, MultiPolygon):
        geom = MultiPolygon([geom])
    return geom


def coord_on_land(lat, lon, land_geom=None):
    """Check if points are on land.

    Parameters
    ----------
    lat : np.array
        latitude of points in epsg:4326
    lon : np.array
        longitude of points in epsg:4326
    land_geom : shapely.geometry.multipolygon.MultiPolygon, optional
         If given, use these as profiles of land. Otherwise, the global landmass is used.

    Returns
    -------
    on_land : np.array(bool)
        Entries are True if corresponding coordinate is on land and False otherwise.
    """
    if lat.size != lon.size:
        raise ValueError(
            "Wrong size input coordinates: %s != %s." % (lat.size, lon.size)
        )
    if lat.size == 0:
        return np.empty((0,), dtype=bool)
    delta_deg = 1
    lons = lon.copy()
    if land_geom is None:
        # ensure extent of longitude is consistent
        bounds = lon_bounds(lons)
        lon_mid = 0.5 * (bounds[0] + bounds[1])
        # normalize lon
        lon_normalize(lons, center=lon_mid)
        bounds = latlon_bounds(lat, lons, buffer=delta_deg)
        # load land geometry with appropriate same extent
        land_geom = get_land_geometry(
            extent=toggle_extent_bounds(bounds), resolution=10
        )
    elif not land_geom.is_empty:
        # ensure lon values are within extent of provided land_geom
        land_bounds = land_geom.bounds
        if lons.max() > land_bounds[2] or lons.min() < land_bounds[0]:
            # normalize longitude to land_geom extent
            lon_mid = 0.5 * (land_bounds[0] + land_bounds[2])
            lon_normalize(lons, center=lon_mid)

    return shapely.vectorized.contains(land_geom, lons, lat)


def nat_earth_resolution(resolution):
    """Check if resolution is available in Natural Earth. Build string.

    Parameters
    ----------
    resolution : int
        resolution in millions, 110 == 1:110.000.000.

    Returns
    -------
    res_name : str
        Natural Earth name of resolution (e.g. '110m')

    Raises
    ------
    ValueError
    """
    avail_res = [10, 50, 110]
    if resolution not in avail_res:
        raise ValueError("Natural Earth does not accept resolution %s m." % resolution)
    return str(resolution) + "m"
<<<<<<< HEAD
=======

>>>>>>> 66a00efa


def get_country_geometries(
    country_names=None, extent=None, resolution=10, center_crs=True
):
    """Natural Earth country boundaries within given extent

    If no arguments are given, simply returns the whole natural earth dataset.

    Take heed: we assume WGS84 as the CRS unless the Natural Earth download utility from cartopy
    starts including the projection information. (They are saving a whopping 147 bytes by omitting
    it.) Same goes for UTF.

    If extent is provided and center_crs is True, longitude values in 'geom' will all lie
    within 'extent' longitude range.
    Therefore setting extent to e.g. [160, 200, -20, 20] will provide longitude values
    between 160 and 200 degrees.

    Parameters
    ----------
    country_names : list, optional
        list with ISO 3166 alpha-3 codes of countries, e.g ['ZWE', 'GBR', 'VNM', 'UZB']
    extent : tuple, optional
        (min_lon, max_lon, min_lat, max_lat)
        Extent, assumed to be in the same CRS as the natural earth data.
    resolution : float, optional
        10, 50 or 110. Resolution in m. Default: 10m
    center_crs : bool
        if True, the crs of the countries is centered such that
        longitude values in 'geom' will all lie within 'extent' longitude range.
        Default is True.

    Returns
    -------
    geom : GeoDataFrame
        Natural Earth multipolygons of the specified countries, resp. the countries that lie
        within the specified extent.
    """
    resolution = nat_earth_resolution(resolution)
    shp_file = shapereader.natural_earth(
        resolution=resolution, category="cultural", name="admin_0_countries"
    )
    nat_earth = gpd.read_file(shp_file, encoding="UTF-8")

    if not nat_earth.crs:
        nat_earth.crs = NE_CRS

    # fill gaps in nat_earth
    gap_mask = nat_earth["ISO_A3"] == "-99"
    nat_earth.loc[gap_mask, "ISO_A3"] = nat_earth.loc[gap_mask, "ADM0_A3"]

    gap_mask = nat_earth["ISO_N3"] == "-99"
    for idx, country in nat_earth[gap_mask].iterrows():
        nat_earth.loc[idx, "ISO_N3"] = f"{natearth_country_to_int(country):03d}"

    out = nat_earth
    if country_names:
        if isinstance(country_names, str):
            country_names = [country_names]
        country_mask = np.isin(
            nat_earth[["ISO_A3", "WB_A3", "ADM0_A3"]].values,
            country_names,
        ).any(axis=1)
        out = out[country_mask]

    if extent:
        if extent[1] - extent[0] > 360:
            raise ValueError(
                f"longitude extent range is greater than 360: {extent[0]} to {extent[1]}"
            )

        if extent[1] < extent[0]:
            raise ValueError(
                f"longitude extent at the left ({extent[0]}) is larger "
                f"than longitude extent at the right ({extent[1]})"
            )

        # rewrap longitudes unless longitude extent is already normalized (within [-180, +180])
        lon_normalized = extent[0] >= -180 and extent[1] <= 180
        if lon_normalized:
            bbox = box(*toggle_extent_bounds(extent))
        else:
            # split the extent box into two boxes both within [-180, +180] in longitude
            lon_left, lon_right = lon_normalize(np.array(extent[:2]))
            extent_left = (lon_left, 180, extent[2], extent[3])
            extent_right = (-180, lon_right, extent[2], extent[3])
            bbox = shapely.ops.unary_union(
                [box(*toggle_extent_bounds(e)) for e in [extent_left, extent_right]]
            )
        bbox = gpd.GeoSeries(bbox, crs=DEF_CRS)
        bbox = gpd.GeoDataFrame({"geometry": bbox}, crs=DEF_CRS)
        out = gpd.overlay(out, bbox, how="intersection")
        if ~lon_normalized and center_crs:
            lon_mid = 0.5 * (extent[0] + extent[1])
            # reset the CRS attribute after rewrapping (we don't really change the CRS)
            out = out.to_crs({"proj": "longlat", "lon_wrap": lon_mid}).set_crs(
                DEF_CRS, allow_override=True
            )

    return out


def get_region_gridpoints(
    countries=None,
    regions=None,
    resolution=150,
    iso=True,
    rect=False,
    basemap="natearth",
):
    """Get coordinates of gridpoints in specified countries or regions

    Parameters
    ----------
    countries : list, optional
        ISO 3166-1 alpha-3 codes of countries, or internal numeric NatID if `iso` is set to False.
    regions : list, optional
        Region IDs.
    resolution : float, optional
        Resolution in arc-seconds, either 150 (default) or 360.
    iso : bool, optional
        If True, assume that countries are given by their ISO 3166-1 alpha-3 codes (instead of the
        internal NatID). Default: True.
    rect : bool, optional
        If True, a rectangular box around the specified countries/regions is selected.
        Default: False.
    basemap : str, optional
        Choose between different data sources. Currently available: "isimip" and "natearth".
        Default: "natearth".

    Returns
    -------
    lat : np.array
        Latitude of points in epsg:4326.
    lon : np.array
        Longitude of points in epsg:4326.
    """
    if countries is None:
        countries = []
    if regions is None:
        regions = []

    if basemap == "natearth":
        base_file = NATEARTH_CENTROIDS[resolution]
        hdf5_f = u_hdf5.read(base_file)
        meta = hdf5_f["meta"]
        grid_shape = (meta["height"][0], meta["width"][0])
        transform = rasterio.Affine(*meta["transform"])
        region_id = hdf5_f["region_id"].reshape(grid_shape)
        lon, lat = raster_to_meshgrid(transform, grid_shape[1], grid_shape[0])
    elif basemap == "isimip":
        hdf5_f = u_hdf5.read(ISIMIP_GPWV3_NATID_150AS)
        dim_lon, dim_lat = hdf5_f["lon"], hdf5_f["lat"]
        bounds = dim_lon.min(), dim_lat.min(), dim_lon.max(), dim_lat.max()
        orig_res = get_resolution(dim_lon, dim_lat)
        _, _, transform = pts_to_raster_meta(bounds, orig_res)
        grid_shape = (dim_lat.size, dim_lon.size)
        region_id = hdf5_f["NatIdGrid"].reshape(grid_shape).astype(int)
        region_id[region_id < 0] = 0
        natid2iso_numeric = np.array(
            country_natid2iso(list(range(231)), "numeric"), dtype=int
        )
        region_id = natid2iso_numeric[region_id]
        lon, lat = np.meshgrid(dim_lon, dim_lat)
    else:
        raise ValueError(f"Unknown basemap: {basemap}")

    if (
        basemap == "natearth"
        and resolution not in [150, 360]
        or basemap == "isimip"
        and resolution != 150
    ):
        resolution /= 3600
        region_id, transform = refine_raster_data(
            region_id, transform, resolution, method="nearest", fill_value=0
        )
        grid_shape = region_id.shape
        lon, lat = raster_to_meshgrid(transform, grid_shape[1], grid_shape[0])

    if not iso:
        countries = country_natid2iso(countries)
    countries += region2isos(regions)
    countries = np.unique(country_to_iso(countries, "numeric"))

    if len(countries) > 0:
        msk = np.isin(region_id, countries)
        if rect:
            lat_msk, lon_msk = lat[msk], lon[msk]
            msk = msk.any(axis=0)[None] * msk.any(axis=1)[:, None]
            msk |= (
                (lat >= np.floor(lat_msk.min()))
                & (lon >= np.floor(lon_msk.min()))
                & (lat <= np.ceil(lat_msk.max()))
                & (lon <= np.ceil(lon_msk.max()))
            )
        lat, lon = lat[msk], lon[msk]
    else:
        lat, lon = [ar.ravel() for ar in [lat, lon]]
    return lat, lon


def assign_grid_points(*args, **kwargs):
    """This function has been renamed, use ``match_grid_points`` instead."""
    LOGGER.warning("This function has been renamed, use match_grid_points instead.")
    return match_grid_points(*args, **kwargs)


def match_grid_points(x, y, grid_width, grid_height, grid_transform):
    """To each coordinate in `x` and `y`, assign the closest centroid in the given raster grid

    Make sure that your grid specification is relative to the same coordinate reference system as
    the `x` and `y` coordinates. In case of lon/lat coordinates, make sure that the longitudinal
    values are within the same longitudinal range (such as [-180, 180]).

    If your grid is given by bounds instead of a transform, the functions
    `rasterio.transform.from_bounds` and `pts_to_raster_meta` might be helpful.

    Parameters
    ----------
    x, y : np.array
        x- and y-coordinates of points to assign coordinates to.
    grid_width : int
        Width (number of columns) of the grid.
    grid_height : int
        Height (number of rows) of the grid.
    grid_transform : affine.Affine
        Affine transformation defining the grid raster.

    Returns
    -------
    assigned_idx : np.array of size equal to the size of x and y
        Index into the flattened `grid`. Note that the value `-1` is used to indicate that no
        matching coordinate has been found, even though `-1` is a valid index in NumPy!
    """
    x, y = np.array(x), np.array(y)
    xres, _, xmin, _, yres, ymin = grid_transform[:6]
    xmin, ymin = xmin + 0.5 * xres, ymin + 0.5 * yres
    x_i = np.round((x - xmin) / xres).astype(int)
    y_i = np.round((y - ymin) / yres).astype(int)
    assigned = y_i * grid_width + x_i
    assigned[(x_i < 0) | (x_i >= grid_width)] = -1
    assigned[(y_i < 0) | (y_i >= grid_height)] = -1
    return assigned


def assign_coordinates(*args, **kwargs):
    """This function has been renamed, use ``match_coordinates`` instead."""
    LOGGER.warning("This function has been renamed, use match_coordinates instead.")
    return match_coordinates(*args, **kwargs)


def match_coordinates(
    coords,
    coords_to_assign,
    distance="euclidean",
    threshold=NEAREST_NEIGHBOR_THRESHOLD,
    **kwargs,
):
    """To each coordinate in `coords`, assign a matching coordinate in `coords_to_assign`

    If there is no exact match for some entry, an attempt is made to assign the geographically
    nearest neighbor. If the distance to the nearest neighbor exceeds `threshold`, the index `-1`
    is assigned.

    Currently, the nearest neighbor matching works with lat/lon coordinates only. However, you can
    disable nearest neighbor matching by setting `threshold` to 0, in which case only exactly
    matching coordinates are assigned to each other.

    Make sure that all coordinates are according to the same coordinate reference system. In case
    of lat/lon coordinates, the "haversine" distance is able to correctly compute the distance
    across the antimeridian. However, when exact matches are enforced with `threshold=0`, lat/lon
    coordinates need to be given in the same longitudinal range (such as (-180, 180)).

    Parameters
    ----------
    coords : np.array with two columns
        Each row is a geographical coordinate pair. The result's size will match this array's
        number of rows.
    coords_to_assign : np.array with two columns
        Each row is a geographical coordinate pair. The result will be an index into the
        rows of this array. Make sure that these coordinates use the same coordinate reference
        system as `coords`.
    distance : str, optional
        Distance to use for non-exact matching. Possible values are "euclidean", "haversine" and
        "approx". Default: "euclidean"
    threshold : float, optional
        If the distance to the nearest neighbor exceeds `threshold`, the index `-1` is assigned.
        Set `threshold` to 0 to disable nearest neighbor matching. Default: 100 (km)
    kwargs: dict, optional
        Keyword arguments to be passed on to nearest-neighbor finding functions in case of
        non-exact matching with the specified `distance`.

    Returns
    -------
    assigned_idx : np.array of size equal to the number of rows in `coords`
        Index into `coords_to_assign`. Note that the value `-1` is used to indicate that no
        matching coordinate has been found, even though `-1` is a valid index in NumPy!

    Notes
    -----
    By default, the 'euclidean' distance metric is used to find the nearest neighbors in case of
    non-exact matching. This method is fast for (quasi-)gridded data, but introduces innacuracy
    since distances in lat/lon coordinates are not equal to distances in meters on the Earth
    surface, in particular for higher latitude and distances larger than 100km. If more accuracy is
    needed, please use the 'haversine' distance metric. This however is slower for (quasi-)gridded
    data.
    """
    if coords.shape[0] == 0:
        return np.array([])

    if coords_to_assign.shape[0] == 0:
        return -np.ones(coords.shape[0]).astype(int)

    nearest_neighbor_funcs = {
        "euclidean": _nearest_neighbor_euclidean,
        "haversine": _nearest_neighbor_haversine,
        "approx": _nearest_neighbor_approx,
    }
    if distance not in nearest_neighbor_funcs:
        raise ValueError(
            f'Coordinate assignment with "{distance}" distance is not supported.'
        )

    coords = coords.astype("float64")
    coords_to_assign = coords_to_assign.astype("float64")
    if np.array_equal(coords, coords_to_assign):
        assigned_idx = np.arange(coords.shape[0])
    else:
        LOGGER.info(
            "No exact centroid match found. Reprojecting coordinates "
            "to nearest neighbor closer than the threshold = %s",
            threshold,
        )
        # pairs of floats can be sorted (lexicographically) in NumPy
        coords_view = coords.view(dtype="float64,float64").reshape(-1)
        coords_to_assign_view = coords_to_assign.view(dtype="float64,float64").reshape(
            -1
        )

        # assign each hazard coordsinate to an element in coords using searchsorted
        coords_sorter = np.argsort(coords_view)
        sort_assign_idx = np.fmin(
            coords_sorter.size - 1,
            np.searchsorted(
                coords_view, coords_to_assign_view, side="left", sorter=coords_sorter
            ),
        )
        sort_assign_idx = coords_sorter[sort_assign_idx]

        # determine which of the assignements match exactly
        exact_assign_idx = (
            coords_view[sort_assign_idx] == coords_to_assign_view
        ).nonzero()[0]
        assigned_idx = np.full_like(coords_sorter, -1)
        assigned_idx[sort_assign_idx[exact_assign_idx]] = exact_assign_idx

        # assign remaining coordinates to their geographically nearest neighbor
        if threshold > 0 and exact_assign_idx.size != coords_view.size:
            not_assigned_idx_mask = assigned_idx == -1
            assigned_idx[not_assigned_idx_mask] = nearest_neighbor_funcs[distance](
                coords_to_assign, coords[not_assigned_idx_mask], threshold, **kwargs
            )
    return assigned_idx


def match_centroids(
    coord_gdf, centroids, distance="euclidean", threshold=NEAREST_NEIGHBOR_THRESHOLD
):
    """Assign to each gdf coordinate point its closest centroids's coordinate.
    If distances > threshold in points' distances, -1 is returned.
    If centroids are in a raster and coordinate point is outside of it ``-1`` is assigned

    Parameters
    ----------
    coord_gdf : gpd.GeoDataFrame
        GeoDataframe with defined latitude/longitude column and crs
    centroids : Centroids
        (Hazard) centroids to match (as raster or vector centroids).
    distance : str, optional
        Distance to use in case of vector centroids.
        Possible values are "euclidean", "haversine" and "approx".
        Default: "euclidean"
    threshold : float, optional
        If the distance (in km) to the nearest neighbor exceeds `threshold`,
        the index `-1` is assigned.
        Set `threshold` to 0, to disable nearest neighbor matching.
        Default: ``NEAREST_NEIGHBOR_THRESHOLD`` (100km)

    See Also
    --------
    climada.util.coordinates.match_grid_points: method to associate centroids to
        coordinate points when centroids is a raster
    climada.util.coordinates.match_coordinates: method to associate centroids to
        coordinate points

    Notes
    -----
    The default order of use is:

        1. if centroid raster is defined, assign the closest raster point
        to each gdf coordinate point.
        2. if no raster, assign centroids to the nearest neighbor using
        euclidian metric

    Both cases can introduce innacuracies for coordinates in lat/lon
    coordinates as distances in degrees differ from distances in meters
    on the Earth surface, in particular for higher latitude and distances
    larger than 100km. If more accuracy is needed, please use 'haversine'
    distance metric. This however is slower for (quasi-)gridded data,
    and works only for non-gridded data.
    """

    try:
        if not equal_crs(coord_gdf.crs, centroids.crs):
            raise ValueError("Set hazard and GeoDataFrame to same CRS first!")
    except AttributeError:
        # If the coord_gdf has no crs defined (or no valid geometry column),
        # no error is raised and it is assumed that the user set the crs correctly
        pass

<<<<<<< HEAD
    assigned = match_coordinates(
        np.stack([coord_gdf.latitude.values, coord_gdf.longitude.values], axis=1),
        centroids.coord,
        distance=distance,
        threshold=threshold,
    )
=======
    if centroids.meta:
        assigned = match_grid_points(
            coord_gdf.longitude.values,
            coord_gdf.latitude.values,
            centroids.meta["width"],
            centroids.meta["height"],
            centroids.meta["transform"],
        )
    else:
        assigned = match_coordinates(
            np.stack([coord_gdf.latitude.values, coord_gdf.longitude.values], axis=1),
            centroids.coord,
            distance=distance,
            threshold=threshold,
        )
>>>>>>> 66a00efa
    return assigned


@numba.njit
def _dist_sqr_approx(lats1, lons1, cos_lats1, lats2, lons2):
    """Compute squared equirectangular approximation distance. Values need
    to be sqrt and multiplicated by ONE_LAT_KM to obtain distance in km."""
    d_lon = lons1 - lons2
    d_lat = lats1 - lats2
    return d_lon * d_lon * cos_lats1 * cos_lats1 + d_lat * d_lat


def _nearest_neighbor_approx(
    centroids, coordinates, threshold, check_antimeridian=True
):
    """Compute the nearest centroid for each coordinate using the
    euclidean distance d = ((dlon)cos(lat))^2+(dlat)^2. For distant points
    (e.g. more than 100km apart) use the haversine distance.

    Parameters
    ----------
    centroids : 2d array
        First column contains latitude, second
        column contains longitude. Each row is a geographic point
    coordinates : 2d array
        First column contains latitude, second
        column contains longitude. Each row is a geographic point
    threshold : float
        distance threshold in km over which no neighbor will
        be found. Those are assigned with a -1 index
    check_antimedirian: bool, optional
        If True, the nearest neighbor in a strip with lon size equal to threshold around the
        antimeridian is recomputed using the Haversine distance. The antimeridian is guessed from
        both coordinates and centroids, and is assumed equal to 0.5*(lon_max+lon_min) + 180.
        Default: True

    Returns
    -------
    np.array
        with as many rows as coordinates containing the centroids indexes
    """

    # Compute only for the unique coordinates. Copy the results for the
    # not unique coordinates
    _, idx, inv = np.unique(coordinates, axis=0, return_index=True, return_inverse=True)
    # Compute cos(lat) for all centroids
    centr_cos_lat = np.cos(np.radians(centroids[:, 0]))
    assigned = np.zeros(coordinates.shape[0], int)
    num_warn = 0
    for icoord, iidx in enumerate(idx):
        dist = _dist_sqr_approx(
            centroids[:, 0],
            centroids[:, 1],
            centr_cos_lat,
            coordinates[iidx, 0],
            coordinates[iidx, 1],
        )
        min_idx = dist.argmin()
        # Raise a warning if the minimum distance is greater than the
        # threshold and set an unvalid index -1
        if np.sqrt(dist.min()) * ONE_LAT_KM > threshold:
            num_warn += 1
            min_idx = -1

        # Assign found centroid index to all the same coordinates
        assigned[inv == icoord] = min_idx

    if num_warn:
        LOGGER.warning(
            "Distance to closest centroid is greater than %s" "km for %s coordinates.",
            threshold,
            num_warn,
        )

    if check_antimeridian:
        assigned = _nearest_neighbor_antimeridian(
            centroids, coordinates, threshold, assigned
        )

    return assigned


def _nearest_neighbor_haversine(centroids, coordinates, threshold):
    """Compute the neareast centroid for each coordinate using a Ball tree with haversine distance.

    Parameters
    ----------
    centroids : 2d array
        First column contains latitude, second
        column contains longitude. Each row is a geographic point
    coordinates : 2d array
        First column contains latitude, second
        column contains longitude. Each row is a geographic point
    threshold : float
        distance threshold in km over which no neighbor will
        be found. Those are assigned with a -1 index

    Returns
    -------
    np.array
        with as many rows as coordinates containing the centroids indexes
    """
    # Construct tree from centroids
    tree = BallTree(np.radians(centroids), metric="haversine")
    # Select unique exposures coordinates
    _, idx, inv = np.unique(coordinates, axis=0, return_index=True, return_inverse=True)

    # query the k closest points of the n_points using dual tree
    dist, assigned = tree.query(
        np.radians(coordinates[idx]),
        k=1,
        return_distance=True,
        dualtree=True,
        breadth_first=False,
    )

    # `BallTree.query` returns a row for each entry, even if k=1 (number of nearest neighbors)
    dist = dist[:, 0]
    assigned = assigned[:, 0]

    # Raise a warning if the minimum distance is greater than the
    # threshold and set an unvalid index -1
    num_warn = np.sum(dist * EARTH_RADIUS_KM > threshold)
    if num_warn:
        LOGGER.warning(
            "Distance to closest centroid is greater than %s" "km for %s coordinates.",
            threshold,
            num_warn,
        )
        assigned[dist * EARTH_RADIUS_KM > threshold] = -1

    # Copy result to all exposures and return value
    return assigned[inv]


def _nearest_neighbor_euclidean(
    centroids, coordinates, threshold, check_antimeridian=True
):
    """Compute the neareast centroid for each coordinate using a k-d tree.

    Parameters
    ----------
    centroids : 2d array
        First column contains latitude, second column contains longitude.
        Each row is a geographic point
    coordinates : 2d array
        First column contains latitude, second column contains longitude. Each
        row is a geographic point
    threshold : float
        distance threshold in km over which no neighbor will be found. Those
        are assigned with a -1 index
    check_antimedirian: bool, optional
        If True, the nearest neighbor in a strip with lon size equal to threshold around the
        antimeridian is recomputed using the Haversine distance. The antimeridian is guessed from
        both coordinates and centroids, and is assumed equal to 0.5*(lon_max+lon_min) + 180.
        Default: True

    Returns
    -------
    np.array
        with as many rows as coordinates containing the centroids indexes
    """
    # Construct tree from centroids
    tree = scipy.spatial.KDTree(np.radians(centroids))
    # Select unique exposures coordinates
    _, idx, inv = np.unique(coordinates, axis=0, return_index=True, return_inverse=True)

    # query the k closest points of the n_points using dual tree
    dist, assigned = tree.query(np.radians(coordinates[idx]), k=1, p=2, workers=-1)

    # Raise a warning if the minimum distance is greater than the
    # threshold and set an unvalid index -1
    num_warn = np.sum(dist * EARTH_RADIUS_KM > threshold)
    if num_warn:
        LOGGER.warning(
            "Distance to closest centroid is greater than %s" "km for %s coordinates.",
            threshold,
            num_warn,
        )
        assigned[dist * EARTH_RADIUS_KM > threshold] = -1

    if check_antimeridian:
        assigned = _nearest_neighbor_antimeridian(
            centroids, coordinates[idx], threshold, assigned
        )

    # Copy result to all exposures and return value
    return assigned[inv]


def _nearest_neighbor_antimeridian(centroids, coordinates, threshold, assigned):
    """Recompute nearest neighbors close to the anti-meridian with the Haversine distance

    Parameters
    ----------
    centroids : 2d array
        First column contains latitude, second column contains longitude.
        Each row is a geographic point
    coordinates : 2d array
        First column contains latitude, second column contains longitude. Each
        row is a geographic point
    threshold : float
        distance threshold in km over which no neighbor will be found. Those
        are assigned with a -1 index
    assigned : 1d array
        coordinates that have assigned so far

    Returns
    -------
    np.array
        with as many rows as coordinates containing the centroids indexes
    """
    lon_min = min(centroids[:, 1].min(), coordinates[:, 1].min())
    lon_max = max(centroids[:, 1].max(), coordinates[:, 1].max())
    if lon_max - lon_min > 360:
        raise ValueError(
            "Longitudinal coordinates need to be normalized"
            "to a common 360 degree range"
        )
    mid_lon = 0.5 * (lon_max + lon_min)
    antimeridian = mid_lon + 180

    thres_deg = np.degrees(threshold / EARTH_RADIUS_KM)
    coord_strip_bool = coordinates[:, 1] + antimeridian < 1.5 * thres_deg
    coord_strip_bool |= coordinates[:, 1] - antimeridian > -1.5 * thres_deg
    if np.any(coord_strip_bool):
        coord_strip = coordinates[coord_strip_bool]
        cent_strip_bool = centroids[:, 1] + antimeridian < 2.5 * thres_deg
        cent_strip_bool |= centroids[:, 1] - antimeridian > -2.5 * thres_deg
        if np.any(cent_strip_bool):
            cent_strip = centroids[cent_strip_bool]
            strip_assigned = _nearest_neighbor_haversine(
                cent_strip, coord_strip, threshold
            )
            new_coords = cent_strip_bool.nonzero()[0][strip_assigned]
            new_coords[strip_assigned == -1] = -1
            assigned[coord_strip_bool] = new_coords
    return assigned


def region2isos(regions):
    """Convert region names to ISO 3166 alpha-3 codes of countries

    Parameters
    ----------
    regions : str or list of str
        Region name(s).

    Returns
    -------
    isos : list of str
        Sorted list of iso codes of all countries in specified region(s).
    """
    regions = [regions] if isinstance(regions, str) else regions
    reg_info = pd.read_csv(RIVER_FLOOD_REGIONS_CSV)
    isos = []
    for region in regions:
        region_msk = reg_info["Reg_name"] == region
        if not any(region_msk):
            raise KeyError("Unknown region name: %s" % region)
        isos += list(reg_info["ISO"][region_msk].values)
    return list(set(isos))


def country_to_iso(countries, representation="alpha3", fillvalue=None):
    """Determine ISO 3166 representation of countries

    Example
    -------
    >>> country_to_iso(840)
    'USA'
    >>> country_to_iso("United States", representation="alpha2")
    'US'
    >>> country_to_iso(["United States of America", "SU"], "numeric")
    [840, 810]

    Some geopolitical areas that are not covered by ISO 3166 are added in the "user-assigned"
    range of ISO 3166-compliant values:

    >>> country_to_iso(["XK", "Dhekelia"], "numeric")  # XK for Kosovo
    [983, 907]

    Parameters
    ----------
    countries : one of str, int, list of str, list of int
        Country identifiers: name, official name, alpha-2, alpha-3 or numeric ISO codes.
        Numeric representations may be specified as str or int.
    representation : str (one of "alpha3", "alpha2", "numeric", "name"), optional
        All countries are converted to this representation according to ISO 3166.
        Default: "alpha3".
    fillvalue : str or int or None, optional
        The value to assign if a country is not recognized by the given identifier. By default,
        a LookupError is raised. Default: None

    Returns
    -------
    iso_list : one of str, int, list of str, list of int
        ISO 3166 representation of countries. Will only return a list if the input is a list.
        Numeric representations are returned as integers.
    """
    return_single = np.isscalar(countries)
    countries = [countries] if return_single else countries

    if not re.match(r"(alpha[-_]?[23]|numeric|name)", representation):
        raise ValueError(f"Unknown ISO representation: {representation}")
    representation = re.sub(r"alpha-?([23])", r"alpha_\1", representation)

    iso_list = []
    for country in countries:
        country = country if isinstance(country, str) else f"{int(country):03d}"
        try:
            match = pycountry.countries.lookup(country)
        except LookupError:
            try:
                match = pycountry.historic_countries.lookup(country)
            except LookupError:
                match = next(
                    filter(lambda c: country in c.values(), NONISO_REGIONS), None
                )
                if match is not None:
                    match = pycountry.db.Data(**match)
                elif fillvalue is not None:
                    match = pycountry.db.Data(**{representation: fillvalue})
                else:
                    raise LookupError(
                        f"Unknown country identifier: {country}"
                    ) from None
        iso = getattr(match, representation)
        if representation == "numeric":
            iso = int(iso)
        iso_list.append(iso)
    return iso_list[0] if return_single else iso_list


def country_iso_alpha2numeric(iso_alpha):
    """Deprecated: Use `country_to_iso` with `representation="numeric"` instead"""
    LOGGER.warning(
        "country_iso_alpha2numeric is deprecated, use country_to_iso instead."
    )
    return country_to_iso(iso_alpha, "numeric")


def country_natid2iso(natids, representation="alpha3"):
    """Convert internal NatIDs to ISO 3166-1 alpha-3 codes

    Parameters
    ----------
    natids : int or list of int
        NatIDs of countries (or single ID) as used in ISIMIP's version of the GPWv3
        national identifier grid.
    representation : str, one of "alpha3", "alpha2" or "numeric"
        All countries are converted to this representation according to ISO 3166.
        Default: "alpha3".

    Returns
    -------
    iso_list : one of str, int, list of str, list of int
        ISO 3166 representation of countries. Will only return a list if the input is a list.
        Numeric representations are returned as integers.
    """
    return_str = isinstance(natids, int)
    natids = [natids] if return_str else natids
    iso_list = []
    for natid in natids:
        if natid < 0 or natid >= len(ISIMIP_NATID_TO_ISO):
            raise LookupError("Unknown country NatID: %s" % natid)
        iso_list.append(ISIMIP_NATID_TO_ISO[natid])
    if representation != "alpha3":
        iso_list = country_to_iso(iso_list, representation)
    return iso_list[0] if return_str else iso_list


def country_iso2natid(isos):
    """Convert ISO 3166-1 alpha-3 codes to internal NatIDs

    Parameters
    ----------
    isos : str or list of str
        ISO codes of countries (or single code).

    Returns
    -------
    natids : int or list of int
        Will only return a list if the input is a list.
    """
    return_int = isinstance(isos, str)
    isos = [isos] if return_int else isos
    natids = []
    for iso in isos:
        try:
            natids.append(ISIMIP_NATID_TO_ISO.index(iso))
        except ValueError as ver:
            raise LookupError(f"Unknown country ISO: {iso}") from ver
    return natids[0] if return_int else natids


def natearth_country_to_int(country):
    """Integer representation (ISO 3166, if possible) of Natural Earth GeoPandas country row

    Parameters
    ----------
    country : GeoSeries
        Row from Natural Earth GeoDataFrame.

    Returns
    -------
    iso_numeric : int
        Integer representation of given country.
    """
    if country.ISO_N3 != "-99":
        return int(country.ISO_N3)
    return country_to_iso(str(country.NAME), representation="numeric")


def get_country_code(lat, lon, gridded=False):
    """Provide numeric (ISO 3166) code for every point.

    Oceans get the value zero. Areas that are not in ISO 3166 are given values in the range above
    900 according to NATEARTH_AREA_NONISO_NUMERIC.

    Parameters
    ----------
    lat : np.array
        latitude of points in epsg:4326
    lon : np.array
        longitude of points in epsg:4326
    gridded : bool
        If True, interpolate precomputed gridded data which is usually much faster. Default: False.

    Returns
    -------
    country_codes : np.array(int)
        Numeric code for each point.
    """
    lat, lon = [np.asarray(ar).ravel() for ar in [lat, lon]]
    if lat.size == 0:
        return np.empty((0,), dtype=int)
    LOGGER.info("Setting region_id %s points.", str(lat.size))
    if gridded:
        base_file = u_hdf5.read(NATEARTH_CENTROIDS[150])
        meta, region_id = base_file["meta"], base_file["region_id"]
        transform = rasterio.Affine(*meta["transform"])
        region_id = region_id.reshape(meta["height"][0], meta["width"][0])
        region_id = interp_raster_data(
            region_id, lat, lon, transform, method="nearest", fill_value=0
        )
        region_id = region_id.astype(int)
    else:
        (lon_min, lat_min, lon_max, lat_max) = latlon_bounds(lat, lon, 0.001)
        countries = get_country_geometries(
            extent=(lon_min, lon_max, lat_min, lat_max), center_crs=False
        )
        with warnings.catch_warnings():
            # in order to suppress the following
            # UserWarning: Geometry is in a geographic CRS. Results from 'area' are likely
            # incorrect. Use 'GeoSeries.to_crs()' to re-project geometries to a projected CRS
            # before this operation.
            warnings.simplefilter("ignore", UserWarning)
            countries["area"] = countries.geometry.area
        countries = countries.sort_values(by=["area"], ascending=False)
        region_id = np.full((lon.size,), -1, dtype=int)
        total_land = countries.geometry.unary_union
        ocean_mask = (
            region_id.all()
            if total_land is None
            else ~shapely.vectorized.contains(total_land, lon, lat)
        )
        region_id[ocean_mask] = 0
        for country in countries.itertuples():
            unset = (region_id == -1).nonzero()[0]
            select = shapely.vectorized.contains(
                country.geometry, lon[unset], lat[unset]
            )
            region_id[unset[select]] = natearth_country_to_int(country)
        region_id[region_id == -1] = 0
    return region_id


def get_admin1_info(country_names):
    """Provide Natural Earth registry info and shape files for admin1 regions

    Parameters
    ----------
    country_names : list or str
        string or list with strings, either ISO code or names of countries, e.g.:
        ``['ZWE', 'GBR', 'VNM', 'UZB', 'Kenya', '051']`` For example, for Armenia, all of the
        following inputs work: ``'Armenia', 'ARM', 'AM', '051', 51``

    Returns
    -------
    admin1_info : dict
        Data according to records in Natural Earth database.
    admin1_shapes : dict
        Shape according to Natural Earth.
    """

    def _ensure_utf8(val):
        # Without the `*.cpg` file present, the shape reader wrongly assumes latin-1 encoding:
        # https://github.com/SciTools/cartopy/issues/1282
        # https://github.com/SciTools/cartopy/commit/6d787b01e122eea68b67a9b2966e45877755a52d
        # As a workaround, we encode and decode again, unless this fails which means
        # that the `*.cpg` is present and the encoding is correct:
        try:
            return val.encode("latin-1").decode("utf-8")
        except (AttributeError, UnicodeDecodeError, UnicodeEncodeError):
            return val

    if isinstance(country_names, (str, int, float)):
        country_names = [country_names]
    if not isinstance(country_names, list):
        LOGGER.error("country_names needs to be of type list, str, int or float")
        raise TypeError("Invalid type for input parameter 'country_names'")
    admin1_file = shapereader.natural_earth(
        resolution="10m", category="cultural", name="admin_1_states_provinces"
    )
    admin1_recs = shapereader.Reader(admin1_file)
    admin1_info = dict()
    admin1_shapes = dict()
    for country in country_names:
        if isinstance(country, (int, float)):
            # transform numerric code to str
            country = f"{int(country):03d}"
        # get alpha-3 code according to ISO 3166
        country = pycountry.countries.lookup(country).alpha_3
        admin1_info[country] = list()
        admin1_shapes[country] = list()
        for rec in admin1_recs.records():
            if rec.attributes["adm0_a3"] == country:
                rec_attributes = {k: _ensure_utf8(v) for k, v in rec.attributes.items()}
                admin1_info[country].append(rec_attributes)
                admin1_shapes[country].append(rec.geometry)
        if len(admin1_info[country]) == 0:
            raise LookupError(f"natural_earth records are empty for country {country}")
    return admin1_info, admin1_shapes


def get_admin1_geometries(countries):
    """
    return geometries, names and codes of admin 1 regions in given countries
    in a GeoDataFrame. If no admin 1 regions are defined, all regions in countries
    are returned.

    Parameters
    ----------
    countries : list or str or int
        string or list with strings, either ISO code or names of countries, e.g.:
        ``['ZWE', 'GBR', 'VNM', 'UZB', 'Kenya', '051']`` For example, for Armenia, all of the
        following inputs work: ``'Armenia', 'ARM', 'AM', '051', 51``

    Returns
    -------
    gdf : GeoDataFrame
        geopandas.GeoDataFrame instance with columns:
            "admin1_name" : str
                name of admin 1 region
            "iso_3166_2" : str
                iso code of admin 1 region
            "geometry" : Polygon or MultiPolygon
                shape of admin 1 region as shapely geometry object
            "iso_3n" : str
                numerical iso 3 code of country (admin 0)
            "iso_3a" : str
                alphabetical iso 3 code of country (admin 0)
    """
    # init empty GeoDataFrame:
    gdf = gpd.GeoDataFrame(
        columns=("admin1_name", "iso_3166_2", "geometry", "iso_3n", "iso_3a")
    )

    # extract admin 1 infos and shapes for each country:
    admin1_info, admin1_shapes = get_admin1_info(countries)
    for country in admin1_info:
        # fill admin 1 region names and codes to GDF for single country:
        gdf_tmp = gpd.GeoDataFrame(columns=gdf.columns)
        gdf_tmp.admin1_name = [record["name"] for record in admin1_info[country]]
        gdf_tmp.iso_3166_2 = [record["iso_3166_2"] for record in admin1_info[country]]
        # With this initiation of GeoSeries in a list comprehension,
        # the ability of geopandas to convert shapereader.Shape to (Multi)Polygon is exploited:
        geoseries = gpd.GeoSeries(
            [gpd.GeoSeries(shape).values[0] for shape in admin1_shapes[country]]
        )
        gdf_tmp.geometry = list(geoseries)
        # fill columns with country identifiers (admin 0):
        gdf_tmp.iso_3n = pycountry.countries.lookup(country).numeric
        gdf_tmp.iso_3a = country
        gdf = pd.concat([gdf, gdf_tmp], ignore_index=True)
    return gdf


def get_resolution_1d(coords, min_resol=1.0e-8):
    """Compute resolution of scalar grid

    Parameters
    ----------
    coords : np.array
        scalar coordinates
    min_resol : float, optional
        minimum resolution to consider. Default: 1.0e-8.

    Returns
    -------
    res : float
        Resolution of given grid.
    """
    res = np.diff(np.unique(coords))
    diff = np.diff(coords)
    mask = (res > min_resol) & np.isin(res, np.abs(diff))
    return diff[np.abs(diff) == res[mask].min()][0]


def get_resolution(*coords, min_resol=1.0e-8):
    """Compute resolution of n-d grid points

    Parameters
    ----------
    X, Y, ... : np.array
        Scalar coordinates in each axis
    min_resol : float, optional
        minimum resolution to consider. Default: 1.0e-8.

    Returns
    -------
    resolution : pair of floats
        Resolution in each coordinate direction.
    """
    return tuple([get_resolution_1d(c, min_resol=min_resol) for c in coords])


def pts_to_raster_meta(points_bounds, res):
    """Transform vector data coordinates to raster.

    If a raster of the given resolution doesn't exactly fit the given bounds, the raster might have
    slightly larger (but never smaller) bounds.

    Parameters
    ----------
    points_bounds : tuple
        points total bounds (xmin, ymin, xmax, ymax)
    res : tuple
        resolution of output raster (xres, yres)

    Returns
    -------
    nrows : int
        Number of rows.
    ncols : int
        Number of columns.
    ras_trans : affine.Affine
        Affine transformation defining the raster.
    """
    bounds = np.asarray(points_bounds).reshape(2, 2)
    res = np.asarray(res).ravel()
    if res.size == 1:
        res = np.array([res[0], res[0]])
    sizes = bounds[1, :] - bounds[0, :]
    nsteps = np.floor(sizes / np.abs(res)) + 1
    nsteps[np.abs(nsteps * res) < sizes + np.abs(res) / 2] += 1
    bounds[:, res < 0] = bounds[::-1, res < 0]
    origin = bounds[0, :] - res[:] / 2
    ras_trans = rasterio.Affine.translation(*origin) * rasterio.Affine.scale(*res)
    return int(nsteps[1]), int(nsteps[0]), ras_trans


def raster_to_meshgrid(transform, width, height):
    """Get coordinates of grid points in raster

    Parameters
    ----------
    transform : affine.Affine
        Affine transform defining the raster.
    width : int
        Number of points in first coordinate axis.
    height : int
        Number of points in second coordinate axis.

    Returns
    -------
    x : np.array of shape (height, width)
        x-coordinates of grid points.
    y : np.array of shape (height, width)
        y-coordinates of grid points.
    """
    xres, _, xmin, _, yres, ymin = transform[:6]
    xmax = xmin + width * xres
    ymax = ymin + height * yres
    return np.meshgrid(
        np.arange(xmin + xres / 2, xmax, xres), np.arange(ymin + yres / 2, ymax, yres)
    )


def to_crs_user_input(crs_obj):
    """Returns a crs string or dictionary from a hdf5 file object.

    bytes are decoded to str
    if the string starts with a '{' it is assumed to be a dumped string from a dictionary
    and ast is used to parse it.

    Parameters
    ----------
    crs_obj : int, dict or str or bytes
        the crs object to be converted user input

    Returns
    -------
    str or dict
        to eventually be used as argument of rasterio.crs.CRS.from_user_input
        and pyproj.crs.CRS.from_user_input

    Raises
    ------
    ValueError
        if type(crs_obj) has the wrong type
    """

    def _is_deprecated_init_crs(crs_dict):
        return (
            isinstance(crs_dict, dict)
            and "init" in crs_dict
            and all(k in ["init", "no_defs"] for k in crs_dict.keys())
            and crs_dict.get("no_defs", True) is True
        )

    if isinstance(crs_obj, (dict, int)):
        if _is_deprecated_init_crs(crs_obj):
            return crs_obj["init"]
        return crs_obj

    crs_string = crs_obj.decode() if isinstance(crs_obj, bytes) else crs_obj

    if not isinstance(crs_string, str):
        raise ValueError(f"crs has unhandled data set type: {type(crs_string)}")

    if crs_string[0] == "{":
        crs_dict = ast.literal_eval(crs_string)
        if _is_deprecated_init_crs(crs_dict):
            return crs_dict["init"]
        return crs_dict

    return crs_string


def equal_crs(crs_one, crs_two):
    """Compare two crs

    Parameters
    ----------
    crs_one : dict, str or int
        user crs
    crs_two : dict, str or int
        user crs

    Returns
    -------
    equal : bool
        Whether the two specified CRS are equal according tho rasterio.crs.CRS.from_user_input
    """
    if crs_one is None:
        return crs_two is None
    return rasterio.crs.CRS.from_user_input(
        crs_one
    ) == rasterio.crs.CRS.from_user_input(crs_two)


def _read_raster_reproject(
    src,
    src_crs,
    dst_meta,
    band=None,
    geometry=None,
    dst_crs=None,
    transform=None,
    resampling="nearest",
):
    """Helper function for `read_raster`."""
    if isinstance(resampling, str):
        resampling = getattr(rasterio.warp.Resampling, resampling)
    if not band:
        band = [1]
    if not dst_crs:
        dst_crs = src_crs
    if not transform:
        transform, width, height = rasterio.warp.calculate_default_transform(
            src_crs, dst_crs, src.width, src.height, *src.bounds
        )
    else:
        transform, width, height = transform
    dst_meta.update(
        {
            "crs": dst_crs,
            "transform": transform,
            "width": width,
            "height": height,
        }
    )
    kwargs = {}
    if src.meta["nodata"]:
        kwargs["src_nodata"] = src.meta["nodata"]
        kwargs["dst_nodata"] = src.meta["nodata"]

    intensity = np.zeros((len(band), height, width))
    for idx_band, i_band in enumerate(band):
        rasterio.warp.reproject(
            source=src.read(i_band),
            destination=intensity[idx_band, :],
            src_transform=src.transform,
            src_crs=src_crs,
            dst_transform=transform,
            dst_crs=dst_crs,
            resampling=resampling,
            **kwargs,
        )

        if dst_meta["nodata"] and np.isnan(dst_meta["nodata"]):
            nodata_mask = np.isnan(intensity[idx_band, :])
        else:
            nodata_mask = intensity[idx_band, :] == dst_meta["nodata"]
        intensity[idx_band, :][nodata_mask] = 0

    if geometry:
        intensity = intensity.astype("float32")
        # update driver to GTiff as netcdf does not work reliably
        dst_meta.update(driver="GTiff")
        with rasterio.MemoryFile() as memfile:
            with memfile.open(**dst_meta) as dst:
                dst.write(intensity)

            with memfile.open() as dst:
                inten, mask_trans = rasterio.mask.mask(
                    dst, geometry, crop=True, indexes=band
                )
                dst_meta.update(
                    {
                        "height": inten.shape[1],
                        "width": inten.shape[2],
                        "transform": mask_trans,
                    }
                )
        intensity = inten[range(len(band)), :]
        intensity = intensity.astype("float64")

        # reset nodata values again as driver Gtiff resets them again
        if dst_meta["nodata"] and np.isnan(dst_meta["nodata"]):
            intensity[np.isnan(intensity)] = 0
        else:
            intensity[intensity == dst_meta["nodata"]] = 0

    return intensity


def _add_gdal_vsi_prefix(path):
    """Add one of GDAL's virtual file system prefixes if applicable

    GDAL (and thus, rasterio) can be told to read data from compressed files without extracting the
    data on disk ("GDAL Virtual File Systems"). This utility function tries to guess from a file's
    suffix whether the file is compressed. If applicable, a prefix is added to the file's path that
    tells GDAL to use the virtual file system feature.

    For more information about the GDAL Virtual File Systems feature, see:
    https://gdal.org/user/virtual_file_systems.html

    Parameters
    ----------
    path : str or Path
        Path to a (compressed) raster file to be opened with rasterio.

    Returns
    -------
    path : str
        The path with prefix if applicable, and the original path otherwise. This will always be
        a string even if the path was provided as a Path object.
    """
    supported_suffixes = {
        ".gz": "gzip",
        ".zip": "zip",
        ".tar": "tar",
        ".tgz": "tar",
    }
    suffix = Path(path).suffix
    if suffix in supported_suffixes:
        path = f"/vsi{supported_suffixes[suffix]}/{path}"
    return str(path)


def read_raster(
    file_name,
    band=None,
    src_crs=None,
    window=None,
    geometry=None,
    dst_crs=None,
    transform=None,
    width=None,
    height=None,
    resampling="nearest",
):
    """Read raster of bands and set 0-values to the masked ones.

    Parameters
    ----------
    file_name : str
        name of the file
    band : list(int), optional
        band number to read. Default: 1
    window : rasterio.windows.Window, optional
        window to read
    geometry : list of shapely.geometry, optional
        consider pixels only within these shapes
    dst_crs : crs, optional
        reproject to given crs
    transform : rasterio.Affine
        affine transformation to apply
    wdith : float
        number of lons for transform
    height : float
        number of lats for transform
    resampling : int or str, optional
        Resampling method to use, encoded as an integer value (see `rasterio.enums.Resampling`).
        String values like `"nearest"` or `"bilinear"` are resolved to attributes of
        `rasterio.enums.Resampling`. Default: "nearest"

    Returns
    -------
    meta : dict
        Raster meta (height, width, transform, crs).
    data : np.array
        Each row corresponds to one band (raster points are flattened, can be
        reshaped to height x width).
    """
    if not band:
        band = [1]
    LOGGER.info("Reading %s", file_name)

    with rasterio.Env():
        with rasterio.open(_add_gdal_vsi_prefix(file_name), "r") as src:
            dst_meta = src.meta.copy()

            if dst_crs or transform:
                LOGGER.debug("Reprojecting ...")

                src_crs = src.crs if src_crs is None else src_crs
                if not src_crs:
                    src_crs = rasterio.crs.CRS.from_user_input(DEF_CRS)
                transform = (transform, width, height) if transform else None
                inten = _read_raster_reproject(
                    src,
                    src_crs,
                    dst_meta,
                    band=band,
                    geometry=geometry,
                    dst_crs=dst_crs,
                    transform=transform,
                    resampling=resampling,
                )
            else:
                if geometry:
                    inten, trans = rasterio.mask.mask(
                        src, geometry, crop=True, indexes=band
                    )
                    if dst_meta["nodata"] and np.isnan(dst_meta["nodata"]):
                        inten[np.isnan(inten)] = 0
                    else:
                        inten[inten == dst_meta["nodata"]] = 0

                else:
                    masked_array = src.read(band, window=window, masked=True)
                    inten = masked_array.data
                    inten[masked_array.mask] = 0

                    if window:
                        trans = rasterio.windows.transform(window, src.transform)
                    else:
                        trans = dst_meta["transform"]

                dst_meta.update(
                    {
                        "height": inten.shape[1],
                        "width": inten.shape[2],
                        "transform": trans,
                    }
                )

    if not dst_meta["crs"]:
        dst_meta["crs"] = rasterio.crs.CRS.from_user_input(DEF_CRS)

    intensity = inten[range(len(band)), :]
    dst_shape = (len(band), dst_meta["height"] * dst_meta["width"])

    return dst_meta, intensity.reshape(dst_shape)


def read_raster_bounds(
    path,
    bounds,
    res=None,
    bands=None,
    resampling="nearest",
    global_origin=None,
    pad_cells=1.0,
):
    """Read raster file within given bounds at given resolution

    By default, not only the grid cells of the destination raster whose cell centers fall within
    the specified bounds are selected, but one additional row/column of grid cells is added as a
    padding in each direction (pad_cells=1). This makes sure that the extent of the selected cell
    centers encloses the specified bounds.

    The axis orientations (e.g. north to south, west to east) of the input data set are preserved.

    Parameters
    ----------
    path : str
        Path to raster file to open with rasterio.
    bounds : tuple
        (xmin, ymin, xmax, ymax)
    res : float or pair of floats, optional
        Resolution of output. Note that the orientation (sign) of these is overwritten by the input
        data set's axis orientations (e.g. north to south, west to east).
        Default: Resolution of input raster file.
    bands : list of int, optional
        Bands to read from the input raster file. Default: [1]
    resampling : int or str, optional
        Resampling method to use, encoded as an integer value (see `rasterio.enums.Resampling`).
        String values like `"nearest"` or `"bilinear"` are resolved to attributes of
        `rasterio.enums.Resampling`. Default: "nearest"
    global_origin : pair of floats, optional
        If given, align the output raster to a global reference raster with this origin.
        By default, the data set's origin (according to it's transform) is used.
    pad_cells : float, optional
        The number of cells to add as a padding (in terms of the destination grid that is inferred
        from `res` and/or `global_origin` if those parameters are given). This defaults to 1 to
        make sure that applying methods like bilinear interpolation to the output of this function
        is well-defined everywhere within the specified bounds. Default: 1.0

    Returns
    -------
    data : 3d np.array
        First dimension is for the selected raster bands. Second dimension is y (lat) and third
        dimension is x (lon).
    transform : rasterio.Affine
        Affine transformation defining the output raster data.
    """
    if isinstance(resampling, str):
        resampling = getattr(rasterio.warp.Resampling, resampling)
    if not bands:
        bands = [1]
    with rasterio.open(_add_gdal_vsi_prefix(path), "r") as src:
        if res:
            if not isinstance(res, tuple):
                res = (res, res)
        else:
            res = (src.transform[0], src.transform[4])
        res = (np.abs(res[0]), np.abs(res[1]))

        # make sure that the extent of pixel centers covers the specified region
        bounds = (
            bounds[0] - pad_cells * res[0],
            bounds[1] - pad_cells * res[1],
            bounds[2] + pad_cells * res[0],
            bounds[3] + pad_cells * res[1],
        )

        if src.crs is not None and src.crs.to_epsg() == 4326:
            # We consider WGS84 (EPSG:4326) as a special case just because it's so common.
            # Other CRS might also have out-of-bounds issues, but we can't possibly cover them all.
            bounds = (bounds[0], max(-90, bounds[1]), bounds[2], min(90, bounds[3]))

        if global_origin is None:
            global_origin = (src.transform[2], src.transform[5])
        res_signed = (
            np.sign(src.transform[0]) * res[0],
            np.sign(src.transform[4]) * res[1],
        )
        global_transform = rasterio.transform.from_origin(
            *global_origin, res_signed[0], -res_signed[1]
        )
        transform, shape = subraster_from_bounds(global_transform, bounds)

        data = np.zeros((len(bands),) + shape, dtype=src.dtypes[0])
        crs = DEF_CRS if src.crs is None else src.crs
        for iband, band in enumerate(bands):
            rasterio.warp.reproject(
                source=rasterio.band(src, band),
                destination=data[iband],
                src_transform=src.transform,
                src_crs=src.crs,
                dst_transform=transform,
                dst_crs=crs,
                resampling=resampling,
            )
    return data, transform


def _raster_gradient(data, transform, latlon_to_m=False):
    """Compute the gradient of raster data using finite differences

    Note that the gradient is defined on a staggered grid relative to the input raster. More
    precisely, the gradients are computed in the cell centers of the input raster so that the
    shape, size and location of the output raster is different from the input raster.

    Parameters
    ----------
    data : np.array
        A two-dimensional array containing the values.
    transform : rasterio.Affine
        Affine transformation defining the input raster.
    latlon_to_m : boolean, optional
        If True, convert the raster step sizes from lat/lon-units to meters, applying a latitude
        correction. Default: False

    Returns
    -------
    gradient_data : np.array of shape (ny, nx, 2)
        The first/second entry in the last dimension is the derivative in y/x direction (y is
        listed first!).
    gradient_transform : rasterio.Affine
        Affine transformation defining the output raster.
    """
    xres, _, _, _, yres = transform[:5]
    gradient_transform = rasterio.Affine.translation(0.5 * xres, 0.5 * yres) * transform

    if latlon_to_m:
        height, width = [s - 1 for s in data.shape]
        _, lat = raster_to_meshgrid(gradient_transform, width, height)
        xres = ONE_LAT_KM * 1000 * xres * np.cos(np.radians(lat))
        yres = ONE_LAT_KM * 1000 * yres

    diff_x = np.diff(data, axis=1)
    diff_x = 0.5 * (diff_x[1:, :] + diff_x[:-1, :])
    diff_y = np.diff(data, axis=0)
    diff_y = 0.5 * (diff_y[:, 1:] + diff_y[:, :-1])
    gradient_data = np.stack([diff_y / yres, diff_x / xres], axis=-1)

    return gradient_data, gradient_transform


def _prepare_raster_sample(path, lat, lon, intermediate_res, fill_value):
    """Helper function for the sampling of points from a raster file.

    Parameters
    ----------
    path : str
        path of the raster file
    lat : np.array of shape (npoints,)
        latitudes in file's CRS
    lon : np.array of shape (npoints,)
        longitudes in file's CRS
    intermediate_res : float or pair of floats or None
        If given, the raster is not read in its original resolution but in the given one. This can
        increase performance for files of very high resolution.
    fill_value : numeric or None
        The value used outside of the raster bounds.

    Returns
    -------
    data : np.array of shape (ny, nx)
        Raster data from the given raster file that is covering a rectangular region around the
        given sample points.
    transform : rasterio.Affine
        Affine transformation defining the output raster data.
    fill_value : float
        The values to use outside of the raster bounds. If None was provided as an input, this is
        the raster's nodata value (if it exists) or 0.
    crs : CRS
        The CRS of the raster file.
    """
    LOGGER.info("Sampling from %s", path)

    with rasterio.open(_add_gdal_vsi_prefix(path), "r") as src:
        if intermediate_res is None:
            intermediate_res = (np.abs(src.transform[0]), np.abs(src.transform[4]))
        meta_nodata = src.meta["nodata"]
        crs = src.crs

    bounds = (lon.min(), lat.min(), lon.max(), lat.max())
    data, transform = read_raster_bounds(
        path, bounds, res=intermediate_res, pad_cells=2
    )
    data = data[0, :, :]

    if fill_value is not None:
        data[data == meta_nodata] = fill_value
    else:
        fill_value = meta_nodata
    fill_value = fill_value or 0

    return data, transform, fill_value, crs


def read_raster_sample(
    path, lat, lon, intermediate_res=None, method="linear", fill_value=None
):
    """Read point samples from raster file.

    Parameters
    ----------
    path : str
        path of the raster file
    lat : np.array of shape (npoints,)
        latitudes in file's CRS
    lon : np.array of shape (npoints,)
        longitudes in file's CRS
    intermediate_res : float or pair of floats, optional
        If given, the raster is not read in its original resolution but in the given one. This can
        increase performance for files of very high resolution.
    method : str or pair of str, optional
        The interpolation method, passed to `scipy.interpolate.interpn`. Default: 'linear'
    fill_value : numeric, optional
        The value used outside of the raster bounds. Default: The raster's nodata value or 0.

    Returns
    -------
    values : np.array of shape (npoints,)
        Interpolated raster values for each given coordinate point.
    """
    if lat.size == 0:
        return np.zeros_like(lat)

    data, transform, fill_value, _ = _prepare_raster_sample(
        path, lat, lon, intermediate_res, fill_value
    )

    return interp_raster_data(
        data, lat, lon, transform, method=method, fill_value=fill_value
    )


def read_raster_sample_with_gradients(
    path, lat, lon, intermediate_res=None, method=("linear", "nearest"), fill_value=None
):
    """Read point samples with computed gradients from raster file.

    For convenience, and because this is the most common use case, the step sizes in the gradient
    computation are converted to meters if the raster's CRS is EPSG:4326 (lat/lon).

    For example, in case of an elevation data set, not only the heights, but also the slopes of the
    terrain in x- and y-direction are returned. In addition, if the CRS of the elevation data set
    is EPSG:4326 (lat/lon) and elevations are given in m, then distances are converted from degrees
    to meters, so that the unit of the returned slopes is "meters (height) per meter (distance)".

    Parameters
    ----------
    path : str
        path of the raster file
    lat : np.array of shape (npoints,)
        latitudes in file's CRS
    lon : np.array of shape (npoints,)
        longitudes in file's CRS
    intermediate_res : float or pair of floats, optional
        If given, the raster is not read in its original resolution but in the given one. This can
        increase performance for files of very high resolution.
    method : str or pair of str, optional
        The interpolation methods for the data and its gradient, passed to
        `scipy.interpolate.interpn`. If a single string is given, the same interpolation method is
        used for both the data and its gradient. Default: ('linear', 'nearest')
    fill_value : numeric, optional
        The value used outside of the raster bounds. Default: The raster's nodata value or 0.

    Returns
    -------
    values : np.array of shape (npoints,)
        Interpolated raster values for each given coordinate point.
    gradient : np.array of shape (npoints, 2)
        The raster gradient at each of the given coordinate points. The first/second value in each
        row is the derivative in lat/lon direction (lat is first!).
    """
    npoints = lat.size

    if npoints == 0:
        return np.zeros(npoints), np.zeros((npoints, 2))

    if isinstance(method, str):
        method = (method, method)

    data, transform, fill_value, crs = _prepare_raster_sample(
        path, lat, lon, intermediate_res, fill_value
    )

    interp_data = interp_raster_data(
        data, lat, lon, transform, method=method[0], fill_value=fill_value
    )

    is_latlon = crs is not None and crs.to_epsg() == 4326
    grad_data, grad_transform = _raster_gradient(data, transform, latlon_to_m=is_latlon)
    interp_grad = interp_raster_data(
        grad_data, lat, lon, grad_transform, method=method[1], fill_value=fill_value
    )

    return interp_data, interp_grad


def interp_raster_data(
    data, interp_y, interp_x, transform, method="linear", fill_value=0
):
    """Interpolate raster data, given as array and affine transform

    Parameters
    ----------
    data : np.array
        Array containing the values. The first two dimensions are always interpreted as
        corresponding to the y- and x-coordinates of the grid. Additional dimensions can be present
        in case of multi-band data.
    interp_y : np.array
        y-coordinates of points (corresp. to first axis of data)
    interp_x : np.array
        x-coordinates of points (corresp. to second axis of data)
    transform : affine.Affine
        affine transform defining the raster
    method : str, optional
        The interpolation method, passed to scipy.interpolate.interpn. Default: 'linear'.
    fill_value : numeric, optional
        The value used outside of the raster
            bounds. Default: 0.

    Returns
    -------
    values : np.array
        Interpolated raster values for each given coordinate point. If multi-band data is provided,
        the additional dimensions from `data` will also be present in this array.
    """
    xres, _, xmin, _, yres, ymin = transform[:6]
    xmax = xmin + data.shape[1] * xres
    ymax = ymin + data.shape[0] * yres
    data = np.pad(
        data, [(1, 1) if i < 2 else (0, 0) for i in range(data.ndim)], mode="edge"
    )

    if yres < 0:
        yres = -yres
        ymax, ymin = ymin, ymax
        data = np.flip(data, axis=0)
    if xres < 0:
        xres = -xres
        xmax, xmin = xmin, xmax
        data = np.flip(data, axis=1)
    y_dim = ymin - yres / 2 + yres * np.arange(data.shape[0])
    x_dim = xmin - xres / 2 + xres * np.arange(data.shape[1])

    data = np.array(data, dtype=np.float64)
    data[np.isnan(data)] = fill_value
    return scipy.interpolate.interpn(
        (y_dim, x_dim),
        data,
        np.vstack([interp_y, interp_x]).T,
        method=method,
        bounds_error=False,
        fill_value=fill_value,
    )


def refine_raster_data(data, transform, res, method="linear", fill_value=0):
    """Refine raster data, given as array and affine transform

    Parameters
    ----------
    data : np.array
        2d array containing the values
    transform : affine.Affine
        affine transform defining the raster
    res : float or pair of floats
        new resolution
    method : str, optional
        The interpolation method, passed to
            scipy.interp.interpn. Default: 'linear'.

    Returns
    -------
    new_data : np.array
        2d array containing the interpolated values.
    new_transform : affine.Affine
        Affine transform defining the refined raster.
    """
    xres, _, xmin, _, yres, ymin = transform[:6]
    xmax = xmin + data.shape[1] * xres
    ymax = ymin + data.shape[0] * yres
    if not isinstance(res, tuple):
        res = (np.sign(xres) * res, np.sign(yres) * res)
    new_dimx = np.arange(xmin + res[0] / 2, xmax, res[0])
    new_dimy = np.arange(ymin + res[1] / 2, ymax, res[1])
    new_shape = (new_dimy.size, new_dimx.size)
    new_x, new_y = [ar.ravel() for ar in np.meshgrid(new_dimx, new_dimy)]
    new_transform = rasterio.Affine(res[0], 0, xmin, 0, res[1], ymin)
    new_data = interp_raster_data(
        data, new_y, new_x, transform, method=method, fill_value=fill_value
    )
    new_data = new_data.reshape(new_shape)
    return new_data, new_transform


def read_vector(file_name, field_name, dst_crs=None):
    """Read vector file format supported by fiona.

    Parameters
    ----------
    file_name : str
        vector file with format supported by fiona and 'geometry' field.
    field_name : list(str)
        list of names of the columns with values.
    dst_crs : crs, optional
        reproject to given crs

    Returns
    -------
    lat : np.array
        Latitudinal coordinates.
    lon : np.array
        Longitudinal coordinates.
    geometry : GeoSeries
        Shape geometries.
    value : np.array
        Values associated to each shape.
    """
    LOGGER.info("Reading %s", file_name)
    data_frame = gpd.read_file(file_name)
    if not data_frame.crs:
        data_frame.crs = DEF_CRS
    if dst_crs is None:
        geometry = data_frame.geometry
    else:
        geometry = data_frame.geometry.to_crs(dst_crs)
    lat, lon = geometry[:].y.values, geometry[:].x.values
    value = np.zeros([len(field_name), lat.size])
    for i_inten, inten in enumerate(field_name):
        value[i_inten, :] = data_frame[inten].values
    return lat, lon, geometry, value


def write_raster(file_name, data_matrix, meta, dtype=np.float32):
    """Write raster in GeoTiff format.

    Parameters
    ----------
    file_name : str
        File name to write.
    data_matrix : np.array
        2d raster data. Either containing one band, or every row is a band and the column
        represents the grid in 1d.
    meta : dict
        rasterio meta dictionary containing raster properties: width, height, crs and transform
        must be present at least. Include `compress="deflate"` for compressed output.
    dtype : numpy dtype, optional
        A numpy dtype. Default: np.float32
    """
    LOGGER.info("Writting %s", file_name)
    if data_matrix.shape != (meta["height"], meta["width"]):
        # every row is an event (from hazard intensity or fraction) == band
        shape = (data_matrix.shape[0], meta["height"], meta["width"])
    else:
        shape = (1, meta["height"], meta["width"])
    dst_meta = copy.deepcopy(meta)
    dst_meta.update(driver="GTiff", dtype=dtype, count=shape[0])
    data_matrix = np.asarray(data_matrix, dtype=dtype).reshape(shape)
    with rasterio.open(file_name, "w", **dst_meta) as dst:
        dst.write(data_matrix, indexes=np.arange(1, shape[0] + 1))


def points_to_raster(
    points_df, val_names=None, res=0.0, raster_res=0.0, crs=DEF_CRS, scheduler=None
):
    """Compute raster (as data and transform) from GeoDataFrame.

    Parameters
    ----------
    points_df : GeoDataFrame
        contains columns latitude, longitude and those listed in the parameter `val_names`.
    val_names : list of str, optional
        The names of columns in `points_df` containing values. The raster will contain one band per
        column. Default: ['value']
    res : float, optional
        resolution of current data in units of latitude and longitude, approximated if not
        provided.
    raster_res : float, optional
        desired resolution of the raster
    crs : object (anything accepted by pyproj.CRS.from_user_input), optional
        If given, overwrites the CRS information given in `points_df`. If no CRS is explicitly
        given and there is no CRS information in `points_df`, the CRS is assumed to be EPSG:4326
        (lat/lon). Default: None
    scheduler : str
        used for dask map_partitions. “threads”, “synchronous” or “processes”

    Returns
    -------
    data : np.array
        3d array containing the raster values. The first dimension has the same size as `val_names`
        and represents the raster bands.
    meta : dict
        Dictionary with 'crs', 'height', 'width' and 'transform' attributes.
    """
    if not val_names:
        val_names = ["value"]
    if not res:
        res = np.abs(
            get_resolution(points_df.latitude.values, points_df.longitude.values)
        ).min()
    if not raster_res:
        raster_res = res

    def apply_box(df_exp):
        fun = lambda r: Point(r.longitude, r.latitude).buffer(res / 2).envelope
        return df_exp.apply(fun, axis=1)

    LOGGER.info("Raster from resolution %s to %s.", res, raster_res)
    df_poly = gpd.GeoDataFrame(points_df[val_names])
    if not scheduler:
        df_poly["geometry"] = apply_box(points_df)
    else:
        ddata = dd.from_pandas(
            points_df[["latitude", "longitude"]], npartitions=cpu_count()
        )
        df_poly["geometry"] = ddata.map_partitions(apply_box, meta=Polygon).compute(
            scheduler=scheduler
        )
    df_poly.set_crs(
        crs if crs else points_df.crs if points_df.crs else DEF_CRS, inplace=True
    )

    # renormalize longitude if necessary
    if equal_crs(df_poly.crs, DEF_CRS):
        xmin, ymin, xmax, ymax = latlon_bounds(
            points_df.latitude.values, points_df.longitude.values
        )
        x_mid = 0.5 * (xmin + xmax)
        # we don't really change the CRS when rewrapping, so we reset the CRS attribute afterwards
        df_poly = df_poly.to_crs({"proj": "longlat", "lon_wrap": x_mid}).set_crs(
            DEF_CRS, allow_override=True
        )
    else:
        xmin, ymin, xmax, ymax = (
            points_df.longitude.min(),
            points_df.latitude.min(),
            points_df.longitude.max(),
            points_df.latitude.max(),
        )

    # construct raster
    rows, cols, ras_trans = pts_to_raster_meta(
        (xmin, ymin, xmax, ymax), (raster_res, -raster_res)
    )
    raster_out = np.zeros((len(val_names), rows, cols))

    # TODO: parallel rasterize
    for i_val, val_name in enumerate(val_names):
        raster_out[i_val, :, :] = rasterio.features.rasterize(
            list(zip(df_poly.geometry, df_poly[val_name])),
            out_shape=(rows, cols),
            transform=ras_trans,
            fill=0,
            all_touched=True,
            dtype=rasterio.float32,
        )

    meta = {
        "crs": df_poly.crs,
        "height": rows,
        "width": cols,
        "transform": ras_trans,
    }
    return raster_out, meta


def subraster_from_bounds(transform, bounds):
    """Compute a subraster definition from a given reference transform and bounds.

    The axis orientations (sign of resolution step sizes) in `transform` are not required to be
    north to south and west to east. The given orientation is preserved in the result.

    Parameters
    ----------
    transform : rasterio.Affine
        Affine transformation defining the reference grid.
    bounds : tuple of floats (xmin, ymin, xmax, ymax)
        Bounds of the subraster in units and CRS of the reference grid.

    Returns
    -------
    dst_transform : rasterio.Affine
        Subraster affine transformation. The axis orientations of the input transform (e.g. north
        to south, west to east) are preserved.
    dst_shape : tuple of ints (height, width)
        Number of pixels of subraster in vertical and horizontal direction.
    """
    if np.sign(transform[0]) != np.sign(bounds[2] - bounds[0]):
        bounds = (bounds[2], bounds[1], bounds[0], bounds[3])
    if np.sign(transform[4]) != np.sign(bounds[1] - bounds[3]):
        bounds = (bounds[0], bounds[3], bounds[2], bounds[1])
    window = rasterio.windows.from_bounds(*bounds, transform)

    # align the window bounds to the raster by rounding
    col_min, col_max = np.round(window.col_off), np.round(window.col_off + window.width)
    row_min, row_max = np.round(window.row_off), np.round(
        window.row_off + window.height
    )
    window = rasterio.windows.Window(
        col_min, row_min, col_max - col_min, row_max - row_min
    )

    dst_transform = rasterio.windows.transform(window, transform)
    dst_shape = (int(window.height), int(window.width))
    return dst_transform, dst_shape


def align_raster_data(
    source,
    src_crs,
    src_transform,
    dst_crs=None,
    dst_resolution=None,
    dst_bounds=None,
    global_origin=(-180, 90),
    resampling="nearest",
    conserve=None,
    **kwargs,
):
    """Reproject 2D np.ndarray to be aligned to a reference grid.

    This function ensures that reprojected data with the same dst_resolution and global_origins are
    aligned to the same global grid, i.e., no offset between destination grid points for different
    source grids that are projected to the same target resolution.

    Note that the origin is required to be in the upper left corner. The result is always oriented
    left to right (west to east) and top to bottom (north to south).

    Parameters
    ----------
    source : np.ndarray
        The source is a 2D ndarray containing the values to be reprojected.
    src_crs : CRS or dict
        Source coordinate reference system, in rasterio dict format.
    src_transform : rasterio.Affine
        Source affine transformation.
    dst_crs : CRS, optional
        Target coordinate reference system, in rasterio dict format. Default: `src_crs`
    dst_resolution : tuple (x_resolution, y_resolution) or float, optional
        Target resolution (positive pixel sizes) in units of the target CRS.
        Default: `(abs(src_transform[0]), abs(src_transform[4]))`
    dst_bounds : tuple of floats (xmin, ymin, xmax, ymax), optional
        Bounds of the target raster in units of the target CRS. By default, the source's bounds
        are reprojected to the target CRS.
    global_origin : tuple (west, north) of floats, optional
        Coordinates of the reference grid's upper left corner. Default: (-180, 90). Make sure to
        change `global_origin` for non-geographical CRS!
    resampling : int or str, optional
        Resampling method to use, encoded as an integer value (see `rasterio.enums.Resampling`).
        String values like `"nearest"` or `"bilinear"` are resolved to attributes of
        `rasterio.enums.Resampling`. Default: "nearest"
    conserve : str, optional
        If provided, conserve the source array's 'mean' or 'sum' in the transformed data or
        normalize the values of the transformed data ndarray ('norm').
        WARNING: Please note that this procedure will not apply any weighting of values according
        to the geographical cell sizes, which will introduce serious biases for lat/lon grids
        in case of areas spanning large latitudinal ranges.
        Default: None (no conservation)
    kwargs : dict, optional
        Additional arguments passed to `rasterio.warp.reproject`.

    Raises
    ------
    ValueError

    Returns
    -------
    destination : np.ndarray with same dtype as `source`
        The transformed 2D ndarray.
    dst_transform : rasterio.Affine
        Destination affine transformation.
    """
    if dst_crs is None:
        dst_crs = src_crs
    if (not dst_crs.is_geographic) and global_origin == (-180, 90):
        LOGGER.warning("Non-geographic destination CRS. Check global_origin!")
    if dst_resolution is None:
        dst_resolution = (np.abs(src_transform[0]), np.abs(src_transform[4]))
    if np.isscalar(dst_resolution):
        dst_resolution = (dst_resolution, dst_resolution)
    if isinstance(resampling, str):
        resampling = getattr(rasterio.warp.Resampling, resampling)

    # determine well-aligned subraster
    global_transform = rasterio.transform.from_origin(*global_origin, *dst_resolution)
    if dst_bounds is None:
        src_bounds = rasterio.transform.array_bounds(*source.shape, src_transform)
        dst_bounds = rasterio.warp.transform_bounds(src_crs, dst_crs, *src_bounds)
    dst_transform, dst_shape = subraster_from_bounds(global_transform, dst_bounds)

    destination = np.zeros(dst_shape, dtype=source.dtype)
    try:
        rasterio.warp.reproject(
            source=source,
            destination=destination,
            src_transform=src_transform,
            src_crs=src_crs,
            dst_transform=dst_transform,
            dst_crs=dst_crs,
            resampling=resampling,
            **kwargs,
        )
    except Exception as raster_exc:
        # rasterio doesn't expose all of their error classes
        # in particular: rasterio._err.CPLE_AppDefinedError
        # so we transform the exception to something that can be excepted
        # e.g. in litpop._get_litpop_single_polygon
        raise ValueError(raster_exc) from raster_exc

    if conserve == "mean":
        destination *= source.mean() / destination.mean()
    elif conserve == "sum":
        destination *= source.sum() / destination.sum()
    elif conserve == "norm":
        destination *= 1.0 / destination.sum()
    elif conserve is not None:
        raise ValueError(f"Invalid value for conserve: {conserve}")
    return destination, dst_transform


def mask_raster_with_geometry(raster, transform, shapes, nodata=None, **kwargs):
    """
    Change values in `raster` that are outside of given `shapes` to `nodata`.

    This function is a wrapper for rasterio.mask.mask to allow for
    in-memory processing. This is done by first writing data to memfile and then
    reading from it before the function call to rasterio.mask.mask().
    The MemoryFile will be discarded after exiting the with statement.

    Parameters
    ----------
    raster : numpy.ndarray
        raster to be masked with dim: [H, W].
    transform : affine.Affine
         the transform of the raster.
    shapes : GeoJSON-like dict or an object that implements the Python geo
        interface protocol (such as a Shapely Polygon)
        Passed to rasterio.mask.mask
    nodata : int or float, optional
        Passed to rasterio.mask.mask:
        Data points outside `shapes` are set to `nodata`.
    kwargs : optional
        Passed to rasterio.mask.mask.

    Returns
    -------
    masked: numpy.ndarray or numpy.ma.MaskedArray
        raster with dim: [H, W] and points outside shapes set to `nodata`
    """
    with rasterio.io.MemoryFile() as memfile:
        with memfile.open(
            driver="GTiff",
            height=raster.shape[0],
            width=raster.shape[1],
            count=1,
            dtype=raster.dtype,
            transform=transform,
        ) as dataset:
            dataset.write(raster, 1)
        with memfile.open() as dataset:
            output, _ = rasterio.mask.mask(dataset, shapes, nodata=nodata, **kwargs)
    return output.squeeze(0)


def set_df_geometry_points(df_val, scheduler=None, crs=None):
    """Set given geometry to given dataframe using dask if scheduler.

    Parameters
    ----------
    df_val : GeoDataFrame
        contains latitude and longitude columns
    scheduler : str, optional
        used for dask map_partitions. “threads”, “synchronous” or “processes”
    crs : object (anything readable by pyproj4.CRS.from_user_input), optional
        Coordinate Reference System, if omitted or None: df_val.geometry.crs
    """
    LOGGER.info("Setting geometry points.")

    # keep the original crs if any
    if crs is None:
        try:
            crs = df_val.geometry.crs
        except AttributeError:
            crs = None

    # work in parallel
    if scheduler:

        def apply_point(df_exp):
            return df_exp.apply(lambda row: Point(row.longitude, row.latitude), axis=1)

        ddata = dd.from_pandas(df_val, npartitions=cpu_count())
        df_val["geometry"] = ddata.map_partitions(
            apply_point, meta=("geometry", gpd.array.GeometryDtype)
        ).compute(scheduler=scheduler)
    # single process
    else:
        df_val["geometry"] = gpd.GeoSeries(
            gpd.points_from_xy(df_val.longitude, df_val.latitude),
            index=df_val.index,
            crs=crs,
        )

    # set crs
    if crs:
        df_val.set_crs(crs, inplace=True)


def fao_code_def():
    """Generates list of FAO country codes and corresponding ISO numeric-3 codes.

    Returns
    -------
    iso_list : list
        list of ISO numeric-3 codes
    faocode_list : list
        list of FAO country codes
    """
    # FAO_FILE2: contains FAO country codes and correstponding ISO3 Code
    #           (http://www.fao.org/faostat/en/#definitions)
    fao_file = pd.read_csv(SYSTEM_DIR.joinpath("FAOSTAT_data_country_codes.csv"))
    fao_code = getattr(fao_file, "Country Code").values
    fao_iso = (getattr(fao_file, "ISO3 Code").values).tolist()

    # create a list of ISO3 codes and corresponding fao country codes
    iso_list = list()
    faocode_list = list()
    for idx, iso in enumerate(fao_iso):
        if isinstance(iso, str):
            iso_list.append(country_to_iso(iso, "numeric"))
            faocode_list.append(int(fao_code[idx]))

    return iso_list, faocode_list


def country_faocode2iso(input_fao):
    """Convert FAO country code to ISO numeric-3 codes.

    Parameters
    ----------
    input_fao : int or array
        FAO country codes of countries (or single code)

    Returns
    -------
    output_iso : int or array
        ISO numeric-3 codes of countries (or single code)
    """

    # load relation between ISO numeric-3 code and FAO country code
    iso_list, faocode_list = fao_code_def()

    # determine the fao country code for the input str or list
    output_iso = np.zeros(len(input_fao))
    for item, faocode in enumerate(input_fao):
        idx = np.where(faocode_list == faocode)[0]
        if len(idx) == 1:
            output_iso[item] = iso_list[idx[0]]

    return output_iso


def country_iso2faocode(input_iso):
    """Convert ISO numeric-3 codes to FAO country code.

    Parameters
    ----------
    input_iso : iterable of int
        ISO numeric-3 code(s) of country/countries

    Returns
    -------
    output_faocode : numpy.array
        FAO country code(s) of country/countries
    """
    # load relation between ISO numeric-3 code and FAO country code
    iso_list, faocode_list = fao_code_def()

    # determine the fao country code for the input str or list
    output_faocode = np.zeros(len(input_iso))
    for item, iso in enumerate(input_iso):
        idx = np.where(iso_list == iso)[0]
        if len(idx) == 1:
            output_faocode[item] = faocode_list[idx[0]]

    return output_faocode<|MERGE_RESOLUTION|>--- conflicted
+++ resolved
@@ -800,10 +800,7 @@
     if resolution not in avail_res:
         raise ValueError("Natural Earth does not accept resolution %s m." % resolution)
     return str(resolution) + "m"
-<<<<<<< HEAD
-=======
-
->>>>>>> 66a00efa
+
 
 
 def get_country_geometries(
@@ -1225,14 +1222,6 @@
         # no error is raised and it is assumed that the user set the crs correctly
         pass
 
-<<<<<<< HEAD
-    assigned = match_coordinates(
-        np.stack([coord_gdf.latitude.values, coord_gdf.longitude.values], axis=1),
-        centroids.coord,
-        distance=distance,
-        threshold=threshold,
-    )
-=======
     if centroids.meta:
         assigned = match_grid_points(
             coord_gdf.longitude.values,
@@ -1248,7 +1237,6 @@
             distance=distance,
             threshold=threshold,
         )
->>>>>>> 66a00efa
     return assigned
 
 
