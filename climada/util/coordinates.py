"""
This file is part of CLIMADA.

Copyright (C) 2017 ETH Zurich, CLIMADA contributors listed in AUTHORS.

CLIMADA is free software: you can redistribute it and/or modify it under the
terms of the GNU General Public License as published by the Free
Software Foundation, version 3.

CLIMADA is distributed in the hope that it will be useful, but WITHOUT ANY
WARRANTY; without even the implied warranty of MERCHANTABILITY or FITNESS FOR A
PARTICULAR PURPOSE.  See the GNU General Public License for more details.

You should have received a copy of the GNU General Public License along
with CLIMADA. If not, see <https://www.gnu.org/licenses/>.

---

Define functions to handle with coordinates
"""

import ast
import copy
import logging
import math
from multiprocessing import cpu_count
from pathlib import Path
import re

import zipfile

from cartopy.io import shapereader
import dask.dataframe as dd
import geopandas as gpd
import numba
import numpy as np
import pandas as pd
import pycountry
import rasterio
import rasterio.crs
import rasterio.features
import rasterio.mask
import rasterio.warp
import scipy.spatial
import scipy.interpolate
from shapely.geometry import Polygon, MultiPolygon, Point, box
import shapely.ops
import shapely.vectorized
import shapefile
from sklearn.neighbors import BallTree

<<<<<<< HEAD
from climada.util.config import CONFIG
from climada.util.constants import (DEF_CRS, SYSTEM_DIR, ONE_LAT_KM,
=======
from climada.util.constants import (DEF_CRS, EARTH_RADIUS_KM, SYSTEM_DIR, ONE_LAT_KM,
>>>>>>> 8ce924bb
                                    NATEARTH_CENTROIDS,
                                    ISIMIP_GPWV3_NATID_150AS,
                                    ISIMIP_NATID_TO_ISO,
                                    NONISO_REGIONS,
                                    RIVER_FLOOD_REGIONS_CSV)
from climada.util.files_handler import download_file
import climada.util.hdf5_handler as u_hdf5

pd.options.mode.chained_assignment = None

LOGGER = logging.getLogger(__name__)

NE_EPSG = 4326
"""Natural Earth CRS EPSG"""

NE_CRS = f"epsg:{NE_EPSG}"
"""Natural Earth CRS"""

TMP_ELEVATION_FILE = SYSTEM_DIR.joinpath('tmp_elevation.tif')
"""Path of elevation file written in set_elevation"""

DEM_NODATA = -9999
"""Value to use for no data values in DEM, i.e see points"""

MAX_DEM_TILES_DOWN = 300
"""Maximum DEM tiles to dowload"""

NEAREST_NEIGHBOR_THRESHOLD = 100
"""Distance threshold in km for coordinate assignment. Nearest neighbors with greater distances
are not considered."""

def latlon_to_geosph_vector(lat, lon, rad=False, basis=False):
    """Convert lat/lon coodinates to radial vectors (on geosphere)

    Parameters
    ----------
    lat, lon : ndarrays of floats, same shape
        Latitudes and longitudes of points.
    rad : bool, optional
        If True, latitude and longitude are not given in degrees but in radians.
    basis : bool, optional
        If True, also return an orthonormal basis of the tangent space at the
        given points in lat-lon coordinate system. Default: False.

    Returns
    -------
    vn : ndarray of floats, shape (..., 3)
        Same shape as lat/lon input with additional axis for components.
    vbasis : ndarray of floats, shape (..., 2, 3)
        Only present, if `basis` is True. Same shape as lat/lon input with
        additional axes for components of the two basis vectors.
    """
    if rad:
        rad_lat = lat + 0.5 * np.pi
        rad_lon = lon
    else:
        rad_lat = np.radians(lat + 90)
        rad_lon = np.radians(lon)
    sin_lat, cos_lat = np.sin(rad_lat), np.cos(rad_lat)
    sin_lon, cos_lon = np.sin(rad_lon), np.cos(rad_lon)
    vecn = np.stack((sin_lat * cos_lon, sin_lat * sin_lon, cos_lat), axis=-1)
    if basis:
        vbasis = np.stack((
            cos_lat * cos_lon, cos_lat * sin_lon, -sin_lat,
            -sin_lon, cos_lon, np.zeros_like(cos_lat),
        ), axis=-1).reshape(lat.shape + (2, 3))
        return vecn, vbasis
    return vecn

def lon_normalize(lon, center=0.0):
    """ Normalizes degrees such that always -180 < lon - center <= 180

    The input data is modified in place!

    Parameters
    ----------
    lon : np.array
        Longitudinal coordinates
    center : float, optional
        Central longitude value to use instead of 0. If None, the central longitude is determined
        automatically.

    Returns
    -------
    lon : np.array
        Normalized longitudinal coordinates. Since the input `lon` is modified in place (!), the
        returned array is the same Python object (instead of a copy).
    """
    if center is None:
        center = 0.5 * sum(lon_bounds(lon))
    bounds = (center - 180, center + 180)
    # map to [center - 360, center + 360] using modulo operator
    outside_mask = (lon <= bounds[0]) | (lon > bounds[1])
    lon[outside_mask] = (lon[outside_mask] % 360) + (center - center % 360)
    # map from [center - 360, center + 360] to [center - 180, center + 180], adding ±360
    if center % 360 < 180:
        lon[lon > bounds[1]] -= 360
    else:
        lon[lon <= bounds[0]] += 360
    return lon

def lon_bounds(lon, buffer=0.0):
    """Bounds of a set of degree values, respecting the periodicity in longitude

    The longitudinal upper bound may be 180 or larger to make sure that the upper bound is always
    larger than the lower bound. The lower longitudinal bound will never lie below -180 and it will
    only assume the value -180 if the specified buffering enforces it.

    Note that, as a consequence of this, the returned bounds do not satisfy the inequality
    `lon_min <= lon <= lon_max` in general!

    Usually, an application of this function is followed by a renormalization of longitudinal
    values around the longitudinal middle value:

    >>> bounds = lon_bounds(lon)
    >>> lon_mid = 0.5 * (bounds[0] + bounds[2])
    >>> lon = lon_normalize(lon, center=lon_mid)
    >>> np.all((bounds[0] <= lon) & (lon <= bounds[2]))

    Example
    -------
    >>> lon_bounds(np.array([-179, 175, 178]))
    (175, 181)
    >>> lon_bounds(np.array([-179, 175, 178]), buffer=1)
    (174, 182)

    Parameters
    ----------
    lon : np.array
        Longitudinal coordinates
    buffer : float, optional
        Buffer to add to both sides of the bounding box. Default: 0.0.

    Returns
    -------
    bounds : tuple (lon_min, lon_max)
        Bounding box of the given points.
    """
    lon = lon_normalize(lon.copy())
    lon_uniq = np.unique(lon)
    lon_uniq = np.concatenate([lon_uniq, [360 + lon_uniq[0]]])
    lon_diff = np.diff(lon_uniq)
    gap_max = np.argmax(lon_diff)
    lon_diff_max = lon_diff[gap_max]
    if lon_diff_max < 2:
        # looks like the data covers the whole range [-180, 180] rather evenly
        lon_min = max(lon_uniq[0] - buffer, -180)
        lon_max = min(lon_uniq[-2] + buffer, 180)
    else:
        lon_min = lon_uniq[gap_max + 1]
        lon_max = lon_uniq[gap_max]
        if lon_min > 180:
            lon_min -= 360
        else:
            lon_max += 360
        lon_min -= buffer
        lon_max += buffer
        if lon_min <= -180:
            lon_min += 360
            lon_max += 360
    return (lon_min, lon_max)


def latlon_bounds(lat, lon, buffer=0.0):
    """Bounds of a set of degree values, respecting the periodicity in longitude

    See `lon_bounds` for more information about the handling of longitudinal values crossing the
    antimeridian.

    Example
    -------
    >>> latlon_bounds(np.array([0, -2, 5]), np.array([-179, 175, 178]))
    (175, -2, 181, 5)
    >>> latlon_bounds(np.array([0, -2, 5]), np.array([-179, 175, 178]), buffer=1)
    (174, -3, 182, 6)

    Parameters
    ----------
    lat : np.array
        Latitudinal coordinates
    lon : np.array
        Longitudinal coordinates
    buffer : float, optional
        Buffer to add to all sides of the bounding box. Default: 0.0.

    Returns
    -------
    bounds : tuple (lon_min, lat_min, lon_max, lat_max)
        Bounding box of the given points.
    """
    lon_min, lon_max = lon_bounds(lon, buffer=buffer)
    return (lon_min, max(lat.min() - buffer, -90), lon_max, min(lat.max() + buffer, 90))

def dist_approx(lat1, lon1, lat2, lon2, log=False, normalize=True,
                method="equirect", units='km'):
    """Compute approximation of geodistance in specified units

    Parameters
    ----------
    lat1, lon1 : ndarrays of floats, shape (nbatch, nx)
        Latitudes and longitudes of first points.
    lat2, lon2 : ndarrays of floats, shape (nbatch, ny)
        Latitudes and longitudes of second points.
    log : bool, optional
        If True, return the tangential vectors at the first points pointing to
        the second points (Riemannian logarithm). Default: False.
    normalize : bool, optional
        If False, assume that lon values are already between -180 and 180.
        Default: True
    method : str, optional
        Specify an approximation method to use:
        * "equirect": Distance according to sinusoidal projection. Fast, but inaccurate for large
          distances and high latitudes.
        * "geosphere": Exact spherical distance. Much more accurate at all distances, but slow.
        Note that ellipsoidal distances would be even more accurate, but are currently not
        implemented. Default: "equirect".
    units : str, optional
        Specify a unit for the distance. One of:
        * "km": distance in km.
        * "degree": angular distance in decimal degrees.
        * "radian": angular distance in radians.
        Default: "km".

    Returns
    -------
    dists : ndarray of floats, shape (nbatch, nx, ny)
        Approximate distances in specified units.
    vtan : ndarray of floats, shape (nbatch, nx, ny, 2)
        If `log` is True, tangential vectors at first points in local
        lat-lon coordinate system.
    """
    if units == "km":
        unit_factor = ONE_LAT_KM
    elif units == "radian":
        unit_factor = np.radians(1.0)
    elif units == "degree":
        unit_factor = 1
    else:
        raise KeyError('Unknown distance unit: %s' % units)

    if method == "equirect":
        if normalize:
            mid_lon = 0.5 * sum(lon_bounds(np.concatenate([lon1, lon2])))
            lon_normalize(lon1, center=mid_lon)
            lon_normalize(lon2, center=mid_lon)
        vtan = np.stack([lat2[:, None] - lat1[:, :, None],
                         lon2[:, None] - lon1[:, :, None]], axis=-1)
        fact1 = np.heaviside(vtan[..., 1] - 180, 0)
        fact2 = np.heaviside(-vtan[..., 1] - 180, 0)
        vtan[..., 1] -= (fact1 - fact2) * 360
        vtan[..., 1] *= np.cos(np.radians(lat1[:, :, None]))
        vtan *= unit_factor
        # faster version of `dist = np.linalg.norm(vtan, axis=-1)`
        dist = np.sqrt(np.einsum("...l,...l->...", vtan, vtan))
    elif method == "geosphere":
        lat1, lon1, lat2, lon2 = map(np.radians, [lat1, lon1, lat2, lon2])
        dlat = 0.5 * (lat2[:, None] - lat1[:, :, None])
        dlon = 0.5 * (lon2[:, None] - lon1[:, :, None])
        # haversine formula:
        hav = np.sin(dlat)**2 \
            + np.cos(lat1[:, :, None]) * np.cos(lat2[:, None]) * np.sin(dlon)**2
        dist = np.degrees(2 * np.arcsin(np.sqrt(hav))) * unit_factor
        if log:
            vec1, vbasis = latlon_to_geosph_vector(lat1, lon1, rad=True, basis=True)
            vec2 = latlon_to_geosph_vector(lat2, lon2, rad=True)
            scal = 1 - 2 * hav
            fact = dist / np.fmax(np.spacing(1), np.sqrt(1 - scal**2))
            vtan = fact[..., None] * (vec2[:, None] - scal[..., None] * vec1[:, :, None])
            vtan = np.einsum('nkli,nkji->nklj', vtan, vbasis)
    else:
        raise KeyError("Unknown distance approximation method: %s" % method)
    return (dist, vtan) if log else dist

def get_gridcellarea(lat, resolution=0.5, unit='km2'):
    """The area covered by a grid cell is calculated depending on the latitude
        1 degree = ONE_LAT_KM (111.12km at the equator)
        longitudal distance in km = ONE_LAT_KM*resolution*cos(lat)
        latitudal distance in km = ONE_LAT_KM*resolution
        area = longitudal distance * latitudal distance

    Parameters
    ----------
    lat : np.array
        Latitude of the respective grid cell
    resolution: int, optional
        raster resolution in degree (default: 0.5 degree)
    unit: string, optional
        unit of the output area (default: km2, alternative: m2)

    """

    if unit == 'm2':
        area = (ONE_LAT_KM * resolution)**2 * np.cos(np.deg2rad(lat)) * 100 * 1000000
    else:
        area = (ONE_LAT_KM * resolution)**2 * np.cos(np.deg2rad(lat)) * 100

    return area

def grid_is_regular(coord):
    """Return True if grid is regular. If True, returns height and width.

    Parameters
    ----------
    coord : np.array
        Each row is a lat-lon-pair.

    Returns
    -------
    regular : bool
        Whether the grid is regular. Only in this case, the following width and height are
        reliable.
    height : int
        Height of the supposed grid.
    width : int
        Width of the supposed grid.
    """
    regular = False
    _, count_lat = np.unique(coord[:, 0], return_counts=True)
    _, count_lon = np.unique(coord[:, 1], return_counts=True)
    uni_lat_size = np.unique(count_lat).size
    uni_lon_size = np.unique(count_lon).size
    if uni_lat_size == uni_lon_size and uni_lat_size == 1 \
    and count_lat[0] > 1 and count_lon[0] > 1:
        regular = True
    return regular, count_lat[0], count_lon[0]

def get_coastlines(bounds=None, resolution=110):
    """Get Polygones of coast intersecting given bounds

    Parameters
    ----------
    bounds : tuple
        min_lon, min_lat, max_lon, max_lat in EPSG:4326
    resolution : float, optional
        10, 50 or 110. Resolution in m. Default: 110m, i.e. 1:110.000.000

    Returns
    -------
    coastlines : GeoDataFrame
        Polygons of coast intersecting given bounds.
    """
    resolution = nat_earth_resolution(resolution)
    shp_file = shapereader.natural_earth(resolution=resolution,
                                         category='physical',
                                         name='coastline')
    coast_df = gpd.read_file(shp_file)
    coast_df.crs = NE_CRS
    if bounds is None:
        return coast_df[['geometry']]
    tot_coast = np.zeros(1)
    while not np.any(tot_coast):
        tot_coast = coast_df.envelope.intersects(box(*bounds))
        bounds = (bounds[0] - 20, bounds[1] - 20,
                  bounds[2] + 20, bounds[3] + 20)
    return coast_df[tot_coast][['geometry']]

def convert_wgs_to_utm(lon, lat):
    """Get EPSG code of UTM projection for input point in EPSG 4326

    Parameters
    ----------
    lon : float
        longitude point in EPSG 4326
    lat : float
        latitude of point (lat, lon) in EPSG 4326

    Returns
    -------
    epsg_code : int
        EPSG code of UTM projection.
    """
    epsg_utm_base = 32601 + (0 if lat >= 0 else 100)
    return epsg_utm_base + (math.floor((lon + 180) / 6) % 60)

def utm_zones(wgs_bounds):
    """Get EPSG code and bounds of UTM zones covering specified region

    Parameters
    ----------
    wgs_bounds : tuple
        lon_min, lat_min, lon_max, lat_max

    Returns
    -------
    zones : list of pairs (zone_epsg, zone_wgs_bounds)
        EPSG code and bounding box in WGS coordinates.
    """
    lon_min, lat_min, lon_max, lat_max = wgs_bounds
    lon_min, lon_max = max(-179.99, lon_min), min(179.99, lon_max)
    utm_min, utm_max = [math.floor((l + 180) / 6) for l in [lon_min, lon_max]]
    zones = []
    for utm in range(utm_min, utm_max + 1):
        epsg = 32601 + utm
        bounds = (-180 + 6 * utm, 0, -180 + 6 * (utm + 1), 90)
        if lat_max >= 0:
            zones.append((epsg, bounds))
        if lat_min < 0:
            bounds = (bounds[0], -90, bounds[2], 0)
            zones.append((epsg + 100, bounds))
    return zones

def dist_to_coast(coord_lat, lon=None, signed=False):
    """Compute (signed) distance to coast from input points in meters.

    Parameters
    ----------
    coord_lat : GeoDataFrame or np.array or float
        One of the following:
        * GeoDataFrame with geometry column in epsg:4326
        * np.array with two columns, first for latitude of each point
          and second with longitude in epsg:4326
        * np.array with one dimension containing latitudes in epsg:4326
        * float with a latitude value in epsg:4326
    lon : np.array or float, optional
        One of the following:
        * np.array with one dimension containing longitudes in epsg:4326
        * float with a longitude value in epsg:4326
    signed : bool
        If True, distance is signed with positive values off shore and negative values on land.
        Default: False

    Returns
    -------
    dist : np.array
        (Signed) distance to coast in meters.
    """
    if isinstance(coord_lat, (gpd.GeoDataFrame, gpd.GeoSeries)):
        if not equal_crs(coord_lat.crs, NE_CRS):
            raise ValueError('Input CRS is not %s' % str(NE_CRS))
        geom = coord_lat
    else:
        if lon is None:
            if isinstance(coord_lat, np.ndarray) and coord_lat.shape[1] == 2:
                lat, lon = coord_lat[:, 0], coord_lat[:, 1]
            else:
                raise ValueError('Missing longitude values.')
        else:
            lat, lon = [np.asarray(v).reshape(-1) for v in [coord_lat, lon]]
            if lat.size != lon.size:
                raise ValueError('Mismatching input coordinates size: %s != %s'
                                 % (lat.size, lon.size))
        geom = gpd.GeoDataFrame(geometry=gpd.points_from_xy(lon, lat), crs=NE_CRS)

    pad = 20
    bounds = (geom.total_bounds[0] - pad, geom.total_bounds[1] - pad,
              geom.total_bounds[2] + pad, geom.total_bounds[3] + pad)
    coast = get_coastlines(bounds, 10).geometry
    coast = gpd.GeoDataFrame(geometry=coast, crs=NE_CRS)
    dist = np.empty(geom.shape[0])
    zones = utm_zones(geom.geometry.total_bounds)
    for izone, (epsg, bounds) in enumerate(zones):
        to_crs = f"epsg:{epsg}"
        zone_mask = (
            (bounds[1] <= geom.geometry.y)
            & (geom.geometry.y <= bounds[3])
            & (bounds[0] <= geom.geometry.x)
            & (geom.geometry.x <= bounds[2])
        )
        if np.count_nonzero(zone_mask) == 0:
            continue
        LOGGER.info("dist_to_coast: UTM %d (%d/%d)",
                    epsg, izone + 1, len(zones))
        bounds = geom[zone_mask].total_bounds
        bounds = (bounds[0] - pad, bounds[1] - pad,
                  bounds[2] + pad, bounds[3] + pad)
        coast_mask = coast.envelope.intersects(box(*bounds))
        utm_coast = coast[coast_mask].geometry.unary_union
        utm_coast = gpd.GeoDataFrame(geometry=[utm_coast], crs=NE_CRS)
        utm_coast = utm_coast.to_crs(to_crs).geometry[0]
        dist[zone_mask] = geom[zone_mask].to_crs(to_crs).distance(utm_coast)
    if signed:
        dist[coord_on_land(geom.geometry.y, geom.geometry.x)] *= -1
    return dist

def _get_dist_to_coast_nasa_tif():
    """Get the path to the NASA raster file for distance to coast.
    If the file (300 MB) is missing it will be automatically downloaded.

    This is a helper function of `dist_to_coast_nasa`, and doesn't have a stable API.

    Returns
    -------
    path : Path
        Path to the GeoTIFF raster file.
    """
    tifname = CONFIG.util.coordinates.dist_to_coast_nasa_tif.str()
    path = SYSTEM_DIR.joinpath(tifname)
    if not path.is_file():
        url = CONFIG.util.coordinates.dist_to_coast_nasa_url.str()
        path_dwn = download_file(url, download_dir=SYSTEM_DIR)
        zip_ref = zipfile.ZipFile(path_dwn, 'r')
        zip_ref.extractall(SYSTEM_DIR)
        zip_ref.close()
    return path

def dist_to_coast_nasa(lat, lon, highres=False, signed=False):
    """Read interpolated (signed) distance to coast (in m) from NASA data

    Note: The NASA raster file is 300 MB and will be downloaded on first run!

    Parameters
    ----------
    lat : np.array
        latitudes in epsg:4326
    lon : np.array
        longitudes in epsg:4326
    highres : bool, optional
        Use full resolution of NASA data (much slower). Default: False.
    signed : bool
        If True, distance is signed with positive values off shore and negative values on land.
        Default: False

    Returns
    -------
    dist : np.array
        (Signed) distance to coast in meters.
    """
    path = _get_dist_to_coast_nasa_tif()
    lat, lon = [np.asarray(ar).ravel() for ar in [lat, lon]]
    lon = lon_normalize(lon.copy())
    intermediate_res = None if highres else 0.1
    west_msk = (lon < 0)
    dist = np.zeros_like(lat)
    for msk in [west_msk, ~west_msk]:
        if np.count_nonzero(msk) > 0:
            dist[msk] = read_raster_sample(
                path, lat[msk], lon[msk], intermediate_res=intermediate_res, fill_value=0)
    if not signed:
        dist = np.abs(dist)
    return 1000 * dist

def get_land_geometry(country_names=None, extent=None, resolution=10):
    """Get union of the specified (or all) countries or the points inside the extent.

    Parameters
    ----------
    country_names : list, optional
        list with ISO3 names of countries, e.g ['ZWE', 'GBR', 'VNM', 'UZB']
    extent : tuple, optional
        (min_lon, max_lon, min_lat, max_lat)
    resolution : float, optional
        10, 50 or 110. Resolution in m. Default: 10m, i.e. 1:10.000.000

    Returns
    -------
    geom : shapely.geometry.multipolygon.MultiPolygon
        Polygonal shape of union.
    """
    resolution = nat_earth_resolution(resolution)
    shp_file = shapereader.natural_earth(resolution=resolution,
                                         category='cultural',
                                         name='admin_0_countries')
    reader = shapereader.Reader(shp_file)
    if (country_names is None) and (extent is None):
        LOGGER.info("Computing earth's land geometry ...")
        geom = list(reader.geometries())
        geom = shapely.ops.unary_union(geom)

    elif country_names:
        countries = list(reader.records())
        geom = [country.geometry for country in countries
                if (country.attributes['ISO_A3'] in country_names) or
                (country.attributes['WB_A3'] in country_names) or
                (country.attributes['ADM0_A3'] in country_names)]
        geom = shapely.ops.unary_union(geom)

    else:
        extent_poly = Polygon([(extent[0], extent[2]), (extent[0], extent[3]),
                               (extent[1], extent[3]), (extent[1], extent[2])])
        geom = []
        for cntry_geom in reader.geometries():
            inter_poly = cntry_geom.intersection(extent_poly)
            if not inter_poly.is_empty:
                geom.append(inter_poly)
        geom = shapely.ops.unary_union(geom)
    if not isinstance(geom, MultiPolygon):
        geom = MultiPolygon([geom])
    return geom

def coord_on_land(lat, lon, land_geom=None):
    """Check if points are on land.

    Parameters
    ----------
    lat : np.array
        latitude of points in epsg:4326
    lon : np.array
        longitude of points in epsg:4326
    land_geom : shapely.geometry.multipolygon.MultiPolygon, optional
         If given, use these as profiles of land. Otherwise, the global landmass is used.

    Returns
    -------
    on_land : np.array(bool)
        Entries are True if corresponding coordinate is on land and False otherwise.
    """
    if lat.size != lon.size:
        raise ValueError('Wrong size input coordinates: %s != %s.'
                         % (lat.size, lon.size))
    if lat.size == 0:
        return np.empty((0,), dtype=bool)
    delta_deg = 1
    if land_geom is None:
        land_geom = get_land_geometry(
            extent=(np.min(lon) - delta_deg,
                    np.max(lon) + delta_deg,
                    np.min(lat) - delta_deg,
                    np.max(lat) + delta_deg),
            resolution=10)
    return shapely.vectorized.contains(land_geom, lon, lat)

def nat_earth_resolution(resolution):
    """Check if resolution is available in Natural Earth. Build string.

    Parameters
    ----------
    resolution : int
        resolution in millions, 110 == 1:110.000.000.

    Returns
    -------
    res_name : str
        Natural Earth name of resolution (e.g. '110m')

    Raises
    ------
    ValueError
    """
    avail_res = [10, 50, 110]
    if resolution not in avail_res:
        raise ValueError('Natural Earth does not accept resolution %s m.' % resolution)
    return str(resolution) + 'm'

def get_country_geometries(country_names=None, extent=None, resolution=10):
    """Natural Earth country boundaries within given extent

    If no arguments are given, simply returns the whole natural earth dataset.

    Take heed: we assume WGS84 as the CRS unless the Natural Earth download utility from cartopy
    starts including the projection information. (They are saving a whopping 147 bytes by omitting
    it.) Same goes for UTF.

    Parameters
    ----------
    country_names : list, optional
        list with ISO 3166 alpha-3 codes of countries, e.g ['ZWE', 'GBR', 'VNM', 'UZB']
    extent : tuple (min_lon, max_lon, min_lat, max_lat), optional
        Extent, assumed to be in the same CRS as the natural earth data.
    resolution : float, optional
        10, 50 or 110. Resolution in m. Default: 10m

    Returns
    -------
    geom : GeoDataFrame
        Natural Earth multipolygons of the specified countries, resp. the countries that lie
        within the specified extent.
    """
    resolution = nat_earth_resolution(resolution)
    shp_file = shapereader.natural_earth(resolution=resolution,
                                         category='cultural',
                                         name='admin_0_countries')
    nat_earth = gpd.read_file(shp_file, encoding='UTF-8')

    if not nat_earth.crs:
        nat_earth.crs = NE_CRS

    # fill gaps in nat_earth
    gap_mask = (nat_earth['ISO_A3'] == '-99')
    nat_earth.loc[gap_mask, 'ISO_A3'] = nat_earth.loc[gap_mask, 'ADM0_A3']

    gap_mask = (nat_earth['ISO_N3'] == '-99')
    for idx, country in nat_earth[gap_mask].iterrows():
        nat_earth.loc[idx, "ISO_N3"] = f"{natearth_country_to_int(country):03d}"

    out = nat_earth
    if country_names:
        if isinstance(country_names, str):
            country_names = [country_names]
        out = out[out.ISO_A3.isin(country_names)]

    if extent:
        bbox = Polygon([
            (extent[0], extent[2]),
            (extent[0], extent[3]),
            (extent[1], extent[3]),
            (extent[1], extent[2])
        ])
        bbox = gpd.GeoSeries(bbox, crs=out.crs)
        bbox = gpd.GeoDataFrame({'geometry': bbox}, crs=out.crs)
        out = gpd.overlay(out, bbox, how="intersection")

    return out

def get_region_gridpoints(countries=None, regions=None, resolution=150,
                          iso=True, rect=False, basemap="natearth"):
    """Get coordinates of gridpoints in specified countries or regions

    Parameters
    ----------
    countries : list, optional
        ISO 3166-1 alpha-3 codes of countries, or internal numeric NatID if `iso` is set to False.
    regions : list, optional
        Region IDs.
    resolution : float, optional
        Resolution in arc-seconds, either 150 (default) or 360.
    iso : bool, optional
        If True, assume that countries are given by their ISO 3166-1 alpha-3 codes (instead of the
        internal NatID). Default: True.
    rect : bool, optional
        If True, a rectangular box around the specified countries/regions is selected.
        Default: False.
    basemap : str, optional
        Choose between different data sources. Currently available: "isimip" and "natearth".
        Default: "natearth".

    Returns
    -------
    lat : np.array
        Latitude of points in epsg:4326.
    lon : np.array
        Longitude of points in epsg:4326.
    """
    if countries is None:
        countries = []
    if regions is None:
        regions = []

    if basemap == "natearth":
        base_file = NATEARTH_CENTROIDS[resolution]
        hdf5_f = u_hdf5.read(base_file)
        meta = hdf5_f['meta']
        grid_shape = (meta['height'][0], meta['width'][0])
        transform = rasterio.Affine(*meta['transform'])
        region_id = hdf5_f['region_id'].reshape(grid_shape)
        lon, lat = raster_to_meshgrid(transform, grid_shape[1], grid_shape[0])
    elif basemap == "isimip":
        hdf5_f = u_hdf5.read(ISIMIP_GPWV3_NATID_150AS)
        dim_lon, dim_lat = hdf5_f['lon'], hdf5_f['lat']
        bounds = dim_lon.min(), dim_lat.min(), dim_lon.max(), dim_lat.max()
        orig_res = get_resolution(dim_lon, dim_lat)
        _, _, transform = pts_to_raster_meta(bounds, orig_res)
        grid_shape = (dim_lat.size, dim_lon.size)
        region_id = hdf5_f['NatIdGrid'].reshape(grid_shape).astype(int)
        region_id[region_id < 0] = 0
        natid2iso_numeric = np.array(country_natid2iso(list(range(231)), "numeric"), dtype=int)
        region_id = natid2iso_numeric[region_id]
        lon, lat = np.meshgrid(dim_lon, dim_lat)
    else:
        raise ValueError(f"Unknown basemap: {basemap}")

    if basemap == "natearth" and resolution not in [150, 360] \
       or basemap == "isimip" and resolution != 150:
        resolution /= 3600
        region_id, transform = refine_raster_data(
            region_id, transform, resolution, method='nearest', fill_value=0)
        grid_shape = region_id.shape
        lon, lat = raster_to_meshgrid(transform, grid_shape[1], grid_shape[0])

    if not iso:
        countries = country_natid2iso(countries)
    countries += region2isos(regions)
    countries = np.unique(country_to_iso(countries, "numeric"))

    if len(countries) > 0:
        msk = np.isin(region_id, countries)
        if rect:
            lat_msk, lon_msk = lat[msk], lon[msk]
            msk = msk.any(axis=0)[None] * msk.any(axis=1)[:, None]
            msk |= (
                (lat >= np.floor(lat_msk.min()))
                & (lon >= np.floor(lon_msk.min()))
                & (lat <= np.ceil(lat_msk.max()))
                & (lon <= np.ceil(lon_msk.max()))
            )
        lat, lon = lat[msk], lon[msk]
    else:
        lat, lon = [ar.ravel() for ar in [lat, lon]]
    return lat, lon

def assign_grid_points(x, y, grid_width, grid_height, grid_transform):
    """To each coordinate in `x` and `y`, assign the closest centroid in the given raster grid

    Make sure that your grid specification is relative to the same coordinate reference system as
    the `x` and `y` coordinates. In case of lon/lat coordinates, make sure that the longitudinal
    values are within the same longitudinal range (such as [-180, 180]).

    If your grid is given by bounds instead of a transform, the functions
    `rasterio.transform.from_bounds` and `pts_to_raster_meta` might be helpful.

    Parameters
    ----------
    x, y : np.array
        x- and y-coordinates of points to assign coordinates to.
    grid_width : int
        Width (number of columns) of the grid.
    grid_height : int
        Height (number of rows) of the grid.
    grid_transform : affine.Affine
        Affine transformation defining the grid raster.

    Returns
    -------
    assigned_idx : np.array of size equal to the size of x and y
        Index into the flattened `grid`. Note that the value `-1` is used to indicate that no
        matching coordinate has been found, even though `-1` is a valid index in NumPy!
    """
    x, y = np.array(x), np.array(y)
    xres, _, xmin, _, yres, ymin = grid_transform[:6]
    xmin, ymin = xmin + 0.5 * xres, ymin + 0.5 * yres
    x_i = np.round((x - xmin) / xres).astype(int)
    y_i = np.round((y - ymin) / yres).astype(int)
    assigned = y_i * grid_width + x_i
    assigned[(x_i < 0) | (x_i >= grid_width)] = -1
    assigned[(y_i < 0) | (y_i >= grid_height)] = -1
    return assigned

def assign_coordinates(coords, coords_to_assign, distance="euclidean",
                       threshold=NEAREST_NEIGHBOR_THRESHOLD, **kwargs):
    """To each coordinate in `coords`, assign a matching coordinate in `coords_to_assign`

    If there is no exact match for some entry, an attempt is made to assign the geographically
    nearest neighbor. If the distance to the nearest neighbor exceeds `threshold`, the index `-1`
    is assigned.

    Currently, the nearest neighbor matching works with lat/lon coordinates only. However, you can
    disable nearest neighbor matching by setting `threshold` to 0, in which case only exactly
    matching coordinates are assigned to each other.

    Make sure that all coordinates are according to the same coordinate reference system. In case
    of lat/lon coordinates, the "haversine" distance is able to correctly compute the distance
    across the antimeridian. However, when exact matches are enforced with `threshold=0`, lat/lon
    coordinates need to be given in the same longitudinal range (such as (-180, 180)).

    Parameters
    ----------
    coords : np.array with two columns
        Each row is a geographical coordinate pair. The result's size will match this array's
        number of rows.
    coords_to_assign : np.array with two columns
        Each row is a geographical coordinate pair. The result will be an index into the
        rows of this array. Make sure that these coordinates use the same coordinate reference
        system as `coords`.
    distance : str, optional
        Distance to use for non-exact matching. Possible values are "euclidean", "haversine" and
        "approx". Default: "euclidean"
    threshold : float, optional
        If the distance to the nearest neighbor exceeds `threshold`, the index `-1` is assigned.
        Set `threshold` to 0 to disable nearest neighbor matching. Default: 100 (km)
    kwargs: dict, optional
        Keyword arguments to be passed on to nearest-neighbor finding functions in case of
        non-exact matching with the specified `distance`.

    Returns
    -------
    assigned_idx : np.array of size equal to the number of rows in `coords`
        Index into `coords_to_assign`. Note that the value `-1` is used to indicate that no
        matching coordinate has been found, even though `-1` is a valid index in NumPy!

    Notes
    -----
    By default, the 'euclidean' distance metric is used to find the nearest neighbors in case of
    non-exact matching. This method is fast for (quasi-)gridded data, but introduces innacuracy
    since distances in lat/lon coordinates are not equal to distances in meters on the Earth
    surface, in particular for higher latitude and distances larger than 100km. If more accuracy is
    needed, please use the 'haversine' distance metric. This however is slower for (quasi-)gridded
    data.
    """
    if coords.shape[0] == 0:
        return np.array([])

    if coords_to_assign.shape[0] == 0:
        return -np.ones(coords.shape[0]).astype(int)

    nearest_neighbor_funcs = {
        "euclidean": _nearest_neighbor_euclidean,
        "haversine": _nearest_neighbor_haversine,
        "approx": _nearest_neighbor_approx,
    }
    if distance not in nearest_neighbor_funcs:
        raise ValueError(
            f'Coordinate assignment with "{distance}" distance is not supported.')

    coords = coords.astype('float64')
    coords_to_assign = coords_to_assign.astype('float64')
    if np.array_equal(coords, coords_to_assign):
        assigned_idx = np.arange(coords.shape[0])
    else:
        LOGGER.info("No exact centroid match found. Reprojecting coordinates "
                    "to nearest neighbor closer than the threshold = %s",
                    threshold)
        # pairs of floats can be sorted (lexicographically) in NumPy
        coords_view = coords.view(dtype='float64,float64').reshape(-1)
        coords_to_assign_view = coords_to_assign.view(dtype='float64,float64').reshape(-1)

        # assign each hazard coordsinate to an element in coords using searchsorted
        coords_sorter = np.argsort(coords_view)
        sort_assign_idx = np.fmin(coords_sorter.size - 1, np.searchsorted(
            coords_view, coords_to_assign_view, side="left", sorter=coords_sorter))
        sort_assign_idx = coords_sorter[sort_assign_idx]

        # determine which of the assignements match exactly
        exact_assign_idx = (coords_view[sort_assign_idx] == coords_to_assign_view).nonzero()[0]
        assigned_idx = np.full_like(coords_sorter, -1)
        assigned_idx[sort_assign_idx[exact_assign_idx]] = exact_assign_idx

        # assign remaining coordinates to their geographically nearest neighbor
        if threshold > 0 and exact_assign_idx.size != coords_view.size:
            not_assigned_idx_mask = (assigned_idx == -1)
            assigned_idx[not_assigned_idx_mask] = nearest_neighbor_funcs[distance](
                coords_to_assign, coords[not_assigned_idx_mask], threshold, **kwargs)
    return assigned_idx

@numba.njit
def _dist_sqr_approx(lats1, lons1, cos_lats1, lats2, lons2):
    """Compute squared equirectangular approximation distance. Values need
    to be sqrt and multiplicated by ONE_LAT_KM to obtain distance in km."""
    d_lon = lons1 - lons2
    d_lat = lats1 - lats2
    return d_lon * d_lon * cos_lats1 * cos_lats1 + d_lat * d_lat

def _nearest_neighbor_approx(centroids, coordinates, threshold, check_antimeridian=True):
    """Compute the nearest centroid for each coordinate using the
    euclidean distance d = ((dlon)cos(lat))^2+(dlat)^2. For distant points
    (e.g. more than 100km apart) use the haversine distance.

    Parameters
    ----------
    centroids : 2d array
        First column contains latitude, second
        column contains longitude. Each row is a geographic point
    coordinates : 2d array
        First column contains latitude, second
        column contains longitude. Each row is a geographic point
    threshold : float
        distance threshold in km over which no neighbor will
        be found. Those are assigned with a -1 index
    check_antimedirian: bool, optional
        If True, the nearest neighbor in a strip with lon size equal to threshold around the
        antimeridian is recomputed using the Haversine distance. The antimeridian is guessed from
        both coordinates and centroids, and is assumed equal to 0.5*(lon_max+lon_min) + 180.
        Default: True

    Returns
    -------
    np.array
        with as many rows as coordinates containing the centroids indexes
    """

    # Compute only for the unique coordinates. Copy the results for the
    # not unique coordinates
    _, idx, inv = np.unique(coordinates, axis=0, return_index=True,
                            return_inverse=True)
    # Compute cos(lat) for all centroids
    centr_cos_lat = np.cos(np.radians(centroids[:, 0]))
    assigned = np.zeros(coordinates.shape[0], int)
    num_warn = 0
    for icoord, iidx in enumerate(idx):
        dist = _dist_sqr_approx(centroids[:, 0], centroids[:, 1],
                               centr_cos_lat, coordinates[iidx, 0],
                               coordinates[iidx, 1])
        min_idx = dist.argmin()
        # Raise a warning if the minimum distance is greater than the
        # threshold and set an unvalid index -1
        if np.sqrt(dist.min()) * ONE_LAT_KM > threshold:
            num_warn += 1
            min_idx = -1

        # Assign found centroid index to all the same coordinates
        assigned[inv == icoord] = min_idx

    if num_warn:
        LOGGER.warning('Distance to closest centroid is greater than %s'
                       'km for %s coordinates.', threshold, num_warn)

    if check_antimeridian:
        assigned = _nearest_neighbor_antimeridian(
            centroids, coordinates, threshold, assigned)

    return assigned

def _nearest_neighbor_haversine(centroids, coordinates, threshold):
    """Compute the neareast centroid for each coordinate using a Ball tree with haversine distance.

    Parameters
    ----------
    centroids : 2d array
        First column contains latitude, second
        column contains longitude. Each row is a geographic point
    coordinates : 2d array
        First column contains latitude, second
        column contains longitude. Each row is a geographic point
    threshold : float
        distance threshold in km over which no neighbor will
        be found. Those are assigned with a -1 index

    Returns
    -------
    np.array
        with as many rows as coordinates containing the centroids indexes
    """
    # Construct tree from centroids
    tree = BallTree(np.radians(centroids), metric='haversine')
    # Select unique exposures coordinates
    _, idx, inv = np.unique(coordinates, axis=0, return_index=True,
                            return_inverse=True)

    # query the k closest points of the n_points using dual tree
    dist, assigned = tree.query(np.radians(coordinates[idx]), k=1,
                                return_distance=True, dualtree=True,
                                breadth_first=False)

    # `BallTree.query` returns a row for each entry, even if k=1 (number of nearest neighbors)
    dist = dist[:, 0]
    assigned = assigned[:, 0]

    # Raise a warning if the minimum distance is greater than the
    # threshold and set an unvalid index -1
    num_warn = np.sum(dist * EARTH_RADIUS_KM > threshold)
    if num_warn:
        LOGGER.warning('Distance to closest centroid is greater than %s'
                       'km for %s coordinates.', threshold, num_warn)
        assigned[dist * EARTH_RADIUS_KM > threshold] = -1

    # Copy result to all exposures and return value
    return assigned[inv]


def _nearest_neighbor_euclidean(centroids, coordinates, threshold, check_antimeridian=True):
    """Compute the neareast centroid for each coordinate using a k-d tree.

    Parameters
    ----------
    centroids : 2d array
        First column contains latitude, second column contains longitude.
        Each row is a geographic point
    coordinates : 2d array
        First column contains latitude, second column contains longitude. Each
        row is a geographic point
    threshold : float
        distance threshold in km over which no neighbor will be found. Those
        are assigned with a -1 index
    check_antimedirian: bool, optional
        If True, the nearest neighbor in a strip with lon size equal to threshold around the
        antimeridian is recomputed using the Haversine distance. The antimeridian is guessed from
        both coordinates and centroids, and is assumed equal to 0.5*(lon_max+lon_min) + 180.
        Default: True

    Returns
    -------
    np.array
        with as many rows as coordinates containing the centroids indexes
    """
    # Construct tree from centroids
    tree = scipy.spatial.KDTree(np.radians(centroids))
    # Select unique exposures coordinates
    _, idx, inv = np.unique(coordinates, axis=0, return_index=True,
                            return_inverse=True)

    # query the k closest points of the n_points using dual tree
    dist, assigned = tree.query(np.radians(coordinates[idx]), k=1, p=2, workers=-1)

    # Raise a warning if the minimum distance is greater than the
    # threshold and set an unvalid index -1
    num_warn = np.sum(dist * EARTH_RADIUS_KM > threshold)
    if num_warn:
        LOGGER.warning('Distance to closest centroid is greater than %s'
                       'km for %s coordinates.', threshold, num_warn)
        assigned[dist * EARTH_RADIUS_KM > threshold] = -1

    if check_antimeridian:
        assigned = _nearest_neighbor_antimeridian(
            centroids, coordinates[idx], threshold, assigned)

    # Copy result to all exposures and return value
    return assigned[inv]

def _nearest_neighbor_antimeridian(centroids, coordinates, threshold, assigned):
    """Recompute nearest neighbors close to the anti-meridian with the Haversine distance

    Parameters
    ----------
    centroids : 2d array
        First column contains latitude, second column contains longitude.
        Each row is a geographic point
    coordinates : 2d array
        First column contains latitude, second column contains longitude. Each
        row is a geographic point
    threshold : float
        distance threshold in km over which no neighbor will be found. Those
        are assigned with a -1 index
    assigned : 1d array
        coordinates that have assigned so far

    Returns
    -------
    np.array
        with as many rows as coordinates containing the centroids indexes
    """
    lon_min = min(centroids[:, 1].min(), coordinates[:, 1].min())
    lon_max = max(centroids[:, 1].max(), coordinates[:, 1].max())
    if lon_max - lon_min > 360:
        raise ValueError("Longitudinal coordinates need to be normalized"
                         "to a common 360 degree range")
    mid_lon = 0.5 * (lon_max + lon_min)
    antimeridian = mid_lon + 180

    thres_deg = np.degrees(threshold / EARTH_RADIUS_KM)
    coord_strip_bool = coordinates[:, 1] + antimeridian < 1.5 * thres_deg
    coord_strip_bool |= coordinates[:, 1] - antimeridian >  -1.5 * thres_deg
    if np.any(coord_strip_bool):
        coord_strip = coordinates[coord_strip_bool]
        cent_strip_bool = centroids[:, 1] + antimeridian < 2.5 * thres_deg
        cent_strip_bool |= centroids[:, 1] - antimeridian >  -2.5 * thres_deg
        if np.any(cent_strip_bool):
            cent_strip = centroids[cent_strip_bool]
            strip_assigned = _nearest_neighbor_haversine(cent_strip, coord_strip, threshold)
            new_coords = cent_strip_bool.nonzero()[0][strip_assigned]
            new_coords[strip_assigned == -1] = -1
            assigned[coord_strip_bool] = new_coords
    return assigned

def region2isos(regions):
    """Convert region names to ISO 3166 alpha-3 codes of countries

    Parameters
    ----------
    regions : str or list of str
        Region name(s).

    Returns
    -------
    isos : list of str
        Sorted list of iso codes of all countries in specified region(s).
    """
    regions = [regions] if isinstance(regions, str) else regions
    reg_info = pd.read_csv(RIVER_FLOOD_REGIONS_CSV)
    isos = []
    for region in regions:
        region_msk = (reg_info['Reg_name'] == region)
        if not any(region_msk):
            raise KeyError('Unknown region name: %s' % region)
        isos += list(reg_info['ISO'][region_msk].values)
    return list(set(isos))

def country_to_iso(countries, representation="alpha3", fillvalue=None):
    """Determine ISO 3166 representation of countries

    Example
    -------
    >>> country_to_iso(840)
    'USA'
    >>> country_to_iso("United States", representation="alpha2")
    'US'
    >>> country_to_iso(["United States of America", "SU"], "numeric")
    [840, 810]

    Some geopolitical areas that are not covered by ISO 3166 are added in the "user-assigned"
    range of ISO 3166-compliant values:

    >>> country_to_iso(["XK", "Dhekelia"], "numeric")  # XK for Kosovo
    [983, 907]

    Parameters
    ----------
    countries : one of str, int, list of str, list of int
        Country identifiers: name, official name, alpha-2, alpha-3 or numeric ISO codes.
        Numeric representations may be specified as str or int.
    representation : str (one of "alpha3", "alpha2", "numeric", "name"), optional
        All countries are converted to this representation according to ISO 3166.
        Default: "alpha3".
    fillvalue : str or int or None, optional
        The value to assign if a country is not recognized by the given identifier. By default,
        a LookupError is raised. Default: None

    Returns
    -------
    iso_list : one of str, int, list of str, list of int
        ISO 3166 representation of countries. Will only return a list if the input is a list.
        Numeric representations are returned as integers.
    """
    return_single = np.isscalar(countries)
    countries = [countries] if return_single else countries

    if not re.match(r"(alpha[-_]?[23]|numeric|name)", representation):
        raise ValueError(f"Unknown ISO representation: {representation}")
    representation = re.sub(r"alpha-?([23])", r"alpha_\1", representation)

    iso_list = []
    for country in countries:
        country = country if isinstance(country, str) else f"{int(country):03d}"
        try:
            match = pycountry.countries.lookup(country)
        except LookupError:
            try:
                match = pycountry.historic_countries.lookup(country)
            except LookupError:
                match = next(filter(lambda c: country in c.values(), NONISO_REGIONS), None)
                if match is not None:
                    match = pycountry.db.Data(**match)
                elif fillvalue is not None:
                    match = pycountry.db.Data(**{representation: fillvalue})
                else:
                    raise LookupError(f'Unknown country identifier: {country}') from None
        iso = getattr(match, representation)
        if representation == "numeric":
            iso = int(iso)
        iso_list.append(iso)
    return iso_list[0] if return_single else iso_list

def country_iso_alpha2numeric(iso_alpha):
    """Deprecated: Use `country_to_iso` with `representation="numeric"` instead"""
    LOGGER.warning("country_iso_alpha2numeric is deprecated, use country_to_iso instead.")
    return country_to_iso(iso_alpha, "numeric")

def country_natid2iso(natids, representation="alpha3"):
    """Convert internal NatIDs to ISO 3166-1 alpha-3 codes

    Parameters
    ----------
    natids : int or list of int
        NatIDs of countries (or single ID) as used in ISIMIP's version of the GPWv3
        national identifier grid.
    representation : str, one of "alpha3", "alpha2" or "numeric"
        All countries are converted to this representation according to ISO 3166.
        Default: "alpha3".

    Returns
    -------
    iso_list : one of str, int, list of str, list of int
        ISO 3166 representation of countries. Will only return a list if the input is a list.
        Numeric representations are returned as integers.
    """
    return_str = isinstance(natids, int)
    natids = [natids] if return_str else natids
    iso_list = []
    for natid in natids:
        if natid < 0 or natid >= len(ISIMIP_NATID_TO_ISO):
            raise LookupError('Unknown country NatID: %s' % natid)
        iso_list.append(ISIMIP_NATID_TO_ISO[natid])
    if representation != "alpha3":
        iso_list = country_to_iso(iso_list, representation)
    return iso_list[0] if return_str else iso_list

def country_iso2natid(isos):
    """Convert ISO 3166-1 alpha-3 codes to internal NatIDs

    Parameters
    ----------
    isos : str or list of str
        ISO codes of countries (or single code).

    Returns
    -------
    natids : int or list of int
        Will only return a list if the input is a list.
    """
    return_int = isinstance(isos, str)
    isos = [isos] if return_int else isos
    natids = []
    for iso in isos:
        try:
            natids.append(ISIMIP_NATID_TO_ISO.index(iso))
        except ValueError as ver:
            raise LookupError(f'Unknown country ISO: {iso}') from ver
    return natids[0] if return_int else natids

def natearth_country_to_int(country):
    """Integer representation (ISO 3166, if possible) of Natural Earth GeoPandas country row

    Parameters
    ----------
    country : GeoSeries
        Row from Natural Earth GeoDataFrame.

    Returns
    -------
    iso_numeric : int
        Integer representation of given country.
    """
    if country.ISO_N3 != '-99':
        return int(country.ISO_N3)
    return country_to_iso(str(country.NAME), representation="numeric")

def get_country_code(lat, lon, gridded=False):
    """Provide numeric (ISO 3166) code for every point.

    Oceans get the value zero. Areas that are not in ISO 3166 are given values in the range above
    900 according to NATEARTH_AREA_NONISO_NUMERIC.

    Parameters
    ----------
    lat : np.array
        latitude of points in epsg:4326
    lon : np.array
        longitude of points in epsg:4326
    gridded : bool
        If True, interpolate precomputed gridded data which is usually much faster. Default: False.

    Returns
    -------
    country_codes : np.array(int)
        Numeric code for each point.
    """
    lat, lon = [np.asarray(ar).ravel() for ar in [lat, lon]]
    if lat.size == 0:
        return np.empty((0,), dtype=int)
    LOGGER.info('Setting region_id %s points.', str(lat.size))
    if gridded:
        base_file = u_hdf5.read(NATEARTH_CENTROIDS[150])
        meta, region_id = base_file['meta'], base_file['region_id']
        transform = rasterio.Affine(*meta['transform'])
        region_id = region_id.reshape(meta['height'][0], meta['width'][0])
        region_id = interp_raster_data(region_id, lat, lon, transform,
                                       method='nearest', fill_value=0)
        region_id = region_id.astype(int)
    else:
        extent = (lon.min() - 0.001, lon.max() + 0.001,
                  lat.min() - 0.001, lat.max() + 0.001)
        countries = get_country_geometries(extent=extent)
        countries['area'] = countries.geometry.area
        countries = countries.sort_values(by=['area'], ascending=False)
        region_id = np.full((lon.size,), -1, dtype=int)
        total_land = countries.geometry.unary_union
        ocean_mask = ~shapely.vectorized.contains(total_land, lon, lat)
        region_id[ocean_mask] = 0
        for country in countries.itertuples():
            unset = (region_id == -1).nonzero()[0]
            select = shapely.vectorized.contains(country.geometry,
                                                 lon[unset], lat[unset])
            region_id[unset[select]] = natearth_country_to_int(country)
        region_id[region_id == -1] = 0
    return region_id

def get_admin1_info(country_names):
    """Provide Natural Earth registry info and shape files for admin1 regions

    Parameters
    ----------
    country_names : list or str
        string or list with strings, either ISO code or names of countries, e.g.:
        ['ZWE', 'GBR', 'VNM', 'UZB', 'Kenya', '051']
        For example, for Armenia, the following inputs work:
            'Armenia', 'ARM', 'AM', '051', 51

    Returns
    -------
    admin1_info : dict
        Data according to records in Natural Earth database.
    admin1_shapes : dict
        Shape according to Natural Earth.
    """
    if isinstance(country_names, (str, int, float)):
        country_names = [country_names]
    if not isinstance(country_names, list):
        LOGGER.error("country_names needs to be of type list, str, int or float")
        raise TypeError("Invalid type for input parameter 'country_names'")
    admin1_file = shapereader.natural_earth(resolution='10m',
                                            category='cultural',
                                            name='admin_1_states_provinces')
    admin1_recs = shapefile.Reader(admin1_file)
    admin1_info = dict()
    admin1_shapes = dict()
    for country in country_names:
        if isinstance(country, (int, float)):
            country = f'{int(country):03d}' # transform numerric code to str
        country = pycountry.countries.lookup(country).alpha_3 # get iso3a code
        admin1_info[country] = list()
        admin1_shapes[country] = list()
        for rec, rec_shp in zip(admin1_recs.records(), admin1_recs.shapes()):
            if rec['adm0_a3'] == country:
                admin1_info[country].append(rec)
                admin1_shapes[country].append(rec_shp)
        if len(admin1_info[country]) == 0:
            raise LookupError(f'natural_earth records are empty for country {country}')
    return admin1_info, admin1_shapes

def get_admin1_geometries(countries):
    """
    return geometries, names and codes of admin 1 regions in given countries
    in a GeoDataFrame. If no admin 1 regions are defined, all regions in countries
    are returned.

    Parameters
    ----------
    countries : list or str or int
        string or list containing strings, either ISO3 code or ISO2 code or names
        names of countries, e.g.:
        ['ZWE', 'GBR', 'VNM', 'UZB', 'Kenya', '051']
        For example, for Armenia, the following inputs work:
            'Armenia', 'ARM', 'AM', '051', 51

    Returns
    -------
    gdf : GeoDataFrame
        geopandas.GeoDataFrame instance with columns:
            "admin1_name" : str
                name of admin 1 region
            "iso_3166_2" : str
                iso code of admin 1 region
            "geometry" : Polygon or MultiPolygon
                shape of admin 1 region as shapely geometry object
            "iso_3n" : str
                numerical iso 3 code of country (admin 0)
            "iso_3a" : str
                alphabetical iso 3 code of country (admin 0)
    """
    # init empty GeoDataFrame:
    gdf = gpd.GeoDataFrame(
        columns = ("admin1_name", "iso_3166_2", "geometry", "iso_3n", "iso_3a"))

    # extract admin 1 infos and shapes for each country:
    admin1_info, admin1_shapes = get_admin1_info(countries)
    for country in admin1_info.keys():
        # fill admin 1 region names and codes to GDF for single country:
        gdf_tmp = gpd.GeoDataFrame(columns = gdf.columns)
        gdf_tmp.admin1_name = [record['name'] for record in admin1_info[country]]
        gdf_tmp.iso_3166_2 = [record['iso_3166_2'] for record in admin1_info[country]]
        # With this initiation of GeoSeries in a list comprehension,
        # the ability of geopandas to convert shapefile.Shape to (Multi)Polygon is exploited:
        geoseries = gpd.GeoSeries([gpd.GeoSeries(shape).values[0]
                                   for shape in admin1_shapes[country]])
        gdf_tmp.geometry = list(geoseries)
        # fill columns with country identifiers (admin 0):
        gdf_tmp.iso_3n = pycountry.countries.lookup(country).numeric
        gdf_tmp.iso_3a = country
        gdf = gdf.append(gdf_tmp, ignore_index=True)
    return gdf

def get_resolution_1d(coords, min_resol=1.0e-8):
    """Compute resolution of scalar grid

    Parameters
    ----------
    coords : np.array
        scalar coordinates
    min_resol : float, optional
        minimum resolution to consider. Default: 1.0e-8.

    Returns
    -------
    res : float
        Resolution of given grid.
    """
    res = np.diff(np.unique(coords))
    diff = np.diff(coords)
    mask = (res > min_resol) & np.isin(res, np.abs(diff))
    return diff[np.abs(diff) == res[mask].min()][0]


def get_resolution(*coords, min_resol=1.0e-8):
    """Compute resolution of n-d grid points

    Parameters
    ----------
    X, Y, ... : np.array
        Scalar coordinates in each axis
    min_resol : float, optional
        minimum resolution to consider. Default: 1.0e-8.

    Returns
    -------
    resolution : pair of floats
        Resolution in each coordinate direction.
    """
    return tuple([get_resolution_1d(c, min_resol=min_resol) for c in coords])


def pts_to_raster_meta(points_bounds, res):
    """Transform vector data coordinates to raster.

    If a raster of the given resolution doesn't exactly fit the given bounds, the raster might have
    slightly larger (but never smaller) bounds.

    Parameters
    ----------
    points_bounds : tuple
        points total bounds (xmin, ymin, xmax, ymax)
    res : tuple
        resolution of output raster (xres, yres)

    Returns
    -------
    nrows : int
        Number of rows.
    ncols : int
        Number of columns.
    ras_trans : affine.Affine
        Affine transformation defining the raster.
    """
    Affine = rasterio.Affine
    bounds = np.asarray(points_bounds).reshape(2, 2)
    res = np.asarray(res).ravel()
    if res.size == 1:
        res = np.array([res[0], res[0]])
    sizes = bounds[1, :] - bounds[0, :]
    nsteps = np.floor(sizes / np.abs(res)) + 1
    nsteps[np.abs(nsteps * res) < sizes + np.abs(res) / 2] += 1
    bounds[:, res < 0] = bounds[::-1, res < 0]
    origin = bounds[0, :] - res[:] / 2
    ras_trans = Affine.translation(*origin) * Affine.scale(*res)
    return int(nsteps[1]), int(nsteps[0]), ras_trans

def raster_to_meshgrid(transform, width, height):
    """Get coordinates of grid points in raster

    Parameters
    ----------
    transform : affine.Affine
        Affine transform defining the raster.
    width : int
        Number of points in first coordinate axis.
    height : int
        Number of points in second coordinate axis.

    Returns
    -------
    x : np.array
        x-coordinates of grid points.
    y : np.array
        y-coordinates of grid points.
    """
    xres, _, xmin, _, yres, ymin = transform[:6]
    xmax = xmin + width * xres
    ymax = ymin + height * yres
    return np.meshgrid(np.arange(xmin + xres / 2, xmax, xres),
                       np.arange(ymin + yres / 2, ymax, yres))


def to_crs_user_input(crs_obj):
    """Returns a crs string or dictionary from a hdf5 file object.

    bytes are decoded to str
    if the string starts with a '{' it is assumed to be a dumped string from a dictionary
    and ast is used to parse it.

    Parameters
    ----------
    crs_obj : int, dict or str or bytes
        the crs object to be converted user input

    Returns
    -------
    str or dict
        to eventually be used as argument of rasterio.crs.CRS.from_user_input
        and pyproj.crs.CRS.from_user_input

    Raises
    ------
    ValueError
        if type(crs_obj) has the wrong type
    """
    def _is_deprecated_init_crs(crs_dict):
        return (isinstance(crs_dict, dict)
                and "init" in crs_dict
                and all(k in ["init", "no_defs"] for k in crs_dict.keys())
                and crs_dict.get("no_defs", True) == True)

    if isinstance(crs_obj, (dict, int)):
        if _is_deprecated_init_crs(crs_obj):
            return crs_obj['init']
        return crs_obj

    crs_string = crs_obj.decode() if isinstance(crs_obj, bytes) else crs_obj

    if not isinstance(crs_string, str):
        raise ValueError(f"crs has unhandled data set type: {type(crs_string)}")

    if crs_string[0] == '{':
        crs_dict = ast.literal_eval(crs_string)
        if _is_deprecated_init_crs(crs_dict):
            return crs_dict['init']
        return crs_dict

    return crs_string


def equal_crs(crs_one, crs_two):
    """Compare two crs

    Parameters
    ----------
    crs_one : dict, str or int
        user crs
    crs_two : dict, str or int
        user crs

    Returns
    -------
    equal : bool
        Whether the two specified CRS are equal according tho rasterio.crs.CRS.from_user_input
    """
    if crs_one is None:
        return crs_two is None
    return rasterio.crs.CRS.from_user_input(crs_one) == rasterio.crs.CRS.from_user_input(crs_two)

def _read_raster_reproject(src, src_crs, dst_meta, band=None, geometry=None, dst_crs=None,
                           transform=None, resampling="nearest"):
    """Helper function for `read_raster`."""
    if isinstance(resampling, str):
        resampling = getattr(rasterio.warp.Resampling, resampling)
    if not band:
        band = [1]
    if not dst_crs:
        dst_crs = src_crs
    if not transform:
        transform, width, height = rasterio.warp.calculate_default_transform(
            src_crs, dst_crs, src.width, src.height, *src.bounds)
    else:
        transform, width, height = transform
    dst_meta.update({
        'crs': dst_crs,
        'transform': transform,
        'width': width,
        'height': height,
    })
    kwargs = {}
    if src.meta['nodata']:
        kwargs['src_nodata'] = src.meta['nodata']
        kwargs['dst_nodata'] = src.meta['nodata']

    intensity = np.zeros((len(band), height, width))
    for idx_band, i_band in enumerate(band):
        rasterio.warp.reproject(
            source=src.read(i_band),
            destination=intensity[idx_band, :],
            src_transform=src.transform,
            src_crs=src_crs,
            dst_transform=transform,
            dst_crs=dst_crs,
            resampling=resampling,
            **kwargs)

        if dst_meta['nodata'] and np.isnan(dst_meta['nodata']):
            nodata_mask = np.isnan(intensity[idx_band, :])
        else:
            nodata_mask = (intensity[idx_band, :] == dst_meta['nodata'])
        intensity[idx_band, :][nodata_mask] = 0

    if geometry:
        intensity = intensity.astype('float32')
        # update driver to GTiff as netcdf does not work reliably
        dst_meta.update(driver='GTiff')
        with rasterio.MemoryFile() as memfile:
            with memfile.open(**dst_meta) as dst:
                dst.write(intensity)

            with memfile.open() as dst:
                inten, mask_trans = rasterio.mask.mask(dst, geometry, crop=True, indexes=band)
                dst_meta.update({
                    "height": inten.shape[1],
                    "width": inten.shape[2],
                    "transform": mask_trans,
                })
        intensity = inten[range(len(band)), :]
        intensity = intensity.astype('float64')

        # reset nodata values again as driver Gtiff resets them again
        if dst_meta['nodata'] and np.isnan(dst_meta['nodata']):
            intensity[np.isnan(intensity)] = 0
        else:
            intensity[intensity == dst_meta['nodata']] = 0

    return intensity

def read_raster(file_name, band=None, src_crs=None, window=None, geometry=None,
                dst_crs=None, transform=None, width=None, height=None, resampling="nearest"):
    """Read raster of bands and set 0-values to the masked ones.

    Parameters
    ----------
    file_name : str
        name of the file
    band : list(int), optional
        band number to read. Default: 1
    window : rasterio.windows.Window, optional
        window to read
    geometry : shapely.geometry, optional
        consider pixels only in shape
    dst_crs : crs, optional
        reproject to given crs
    transform : rasterio.Affine
        affine transformation to apply
    wdith : float
        number of lons for transform
    height : float
        number of lats for transform
    resampling : int or str, optional
        Resampling method to use, encoded as an integer value (see `rasterio.enums.Resampling`).
        String values like `"nearest"` or `"bilinear"` are resolved to attributes of
        `rasterio.enums.Resampling`. Default: "nearest"

    Returns
    -------
    meta : dict
        Raster meta (height, width, transform, crs).
    data : np.array
        Each row corresponds to one band (raster points are flattened, can be
        reshaped to height x width).
    """
    if not band:
        band = [1]
    LOGGER.info('Reading %s', file_name)
    if Path(file_name).suffix == '.gz':
        file_name = '/vsigzip/' + str(file_name)

    with rasterio.Env():
        with rasterio.open(file_name, 'r') as src:
            dst_meta = src.meta.copy()

            if dst_crs or transform:
                LOGGER.debug('Reprojecting ...')

                src_crs = src.crs if src_crs is None else src_crs
                if not src_crs:
                    src_crs = rasterio.crs.CRS.from_user_input(DEF_CRS)
                transform = (transform, width, height) if transform else None
                inten = _read_raster_reproject(src, src_crs, dst_meta, band=band,
                                               geometry=geometry, dst_crs=dst_crs,
                                               transform=transform, resampling=resampling)
            else:
                if geometry:
                    inten, trans = rasterio.mask.mask(src, geometry, crop=True, indexes=band)
                    if dst_meta['nodata'] and np.isnan(dst_meta['nodata']):
                        inten[np.isnan(inten)] = 0
                    else:
                        inten[inten == dst_meta['nodata']] = 0

                else:
                    masked_array = src.read(band, window=window, masked=True)
                    inten = masked_array.data
                    inten[masked_array.mask] = 0

                    if window:
                        trans = rasterio.windows.transform(window, src.transform)
                    else:
                        trans = dst_meta['transform']

                dst_meta.update({
                    "height": inten.shape[1],
                    "width": inten.shape[2],
                    "transform": trans,
                })

    if not dst_meta['crs']:
        dst_meta['crs'] = rasterio.crs.CRS.from_user_input(DEF_CRS)

    intensity = inten[range(len(band)), :]
    dst_shape = (len(band), dst_meta['height'] * dst_meta['width'])

    return dst_meta, intensity.reshape(dst_shape)

def read_raster_bounds(path, bounds, res=None, bands=None, resampling="nearest",
                       global_origin=None, pad_cells=1.0):
    """Read raster file within given bounds at given resolution

    By default, not only the grid cells of the destination raster whose cell centers fall within
    the specified bounds are selected, but one additional row/column of grid cells is added as a
    padding in each direction (pad_cells=1). This makes sure that the extent of the selected cell
    centers encloses the specified bounds.

    The axis orientations (e.g. north to south, west to east) of the input data set are preserved.

    Parameters
    ----------
    path : str
        Path to raster file to open with rasterio.
    bounds : tuple
        (xmin, ymin, xmax, ymax)
    res : float or pair of floats, optional
        Resolution of output. Note that the orientation (sign) of these is overwritten by the input
        data set's axis orientations (e.g. north to south, west to east).
        Default: Resolution of input raster file.
    bands : list of int, optional
        Bands to read from the input raster file. Default: [1]
    resampling : int or str, optional
        Resampling method to use, encoded as an integer value (see `rasterio.enums.Resampling`).
        String values like `"nearest"` or `"bilinear"` are resolved to attributes of
        `rasterio.enums.Resampling`. Default: "nearest"
    global_origin : pair of floats, optional
        If given, align the output raster to a global reference raster with this origin.
        By default, the data set's origin (according to it's transform) is used.
    pad_cells : float, optional
        The number of cells to add as a padding (in terms of the destination grid that is inferred
        from `res` and/or `global_origin` if those parameters are given). This defaults to 1 to
        make sure that applying methods like bilinear interpolation to the output of this function
        is well-defined everywhere within the specified bounds. Default: 1.0

    Returns
    -------
    data : 3d np.array
        First dimension is for the selected raster bands. Second dimension is y (lat) and third
        dimension is x (lon).
    transform : rasterio.Affine
        Affine transformation defining the output raster data.
    """
    if isinstance(resampling, str):
        resampling = getattr(rasterio.warp.Resampling, resampling)
    if Path(path).suffix == '.gz':
        path = '/vsigzip/' + str(path)
    if not bands:
        bands = [1]
    with rasterio.open(path, 'r') as src:
        if res:
            if not isinstance(res, tuple):
                res = (res, res)
        else:
            res = (src.transform[0], src.transform[4])
        res = (np.abs(res[0]), np.abs(res[1]))

        # make sure that the extent of pixel centers covers the specified region
        bounds = (bounds[0] - pad_cells * res[0], bounds[1] - pad_cells * res[1],
                  bounds[2] + pad_cells * res[0], bounds[3] + pad_cells * res[1])

        if src.crs is not None and src.crs.to_epsg() == 4326:
            # We consider WGS84 (EPSG:4326) as a special case just because it's so common.
            # Other CRS might also have out-of-bounds issues, but we can't possibly cover them all.
            bounds = (bounds[0], max(-90, bounds[1]), bounds[2], min(90, bounds[3]))

        if global_origin is None:
            global_origin = (src.transform[2], src.transform[5])
        res_signed = (np.sign(src.transform[0]) * res[0], np.sign(src.transform[4]) * res[1])
        global_transform = rasterio.transform.from_origin(
            *global_origin, res_signed[0], -res_signed[1])
        transform, shape = subraster_from_bounds(global_transform, bounds)

        data = np.zeros((len(bands),) + shape, dtype=src.dtypes[0])
        crs = DEF_CRS if src.crs is None else src.crs
        for iband, band in enumerate(bands):
            rasterio.warp.reproject(
                source=rasterio.band(src, band),
                destination=data[iband],
                src_transform=src.transform,
                src_crs=src.crs,
                dst_transform=transform,
                dst_crs=crs,
                resampling=resampling)
    return data, transform

def read_raster_sample(path, lat, lon, intermediate_res=None, method='linear', fill_value=None):
    """Read point samples from raster file.

    Parameters
    ----------
    path : str
        path of the raster file
    lat : np.array
        latitudes in file's CRS
    lon : np.array
        longitudes in file's CRS
    intermediate_res : float, optional
        If given, the raster is not read in its original resolution but in the given one. This can
        increase performance for files of very high resolution.
    method : str, optional
        The interpolation method, passed to scipy.interp.interpn. Default: 'linear'.
    fill_value : numeric, optional
        The value used outside of the raster bounds. Default: The raster's nodata value or 0.

    Returns
    -------
    values : np.array of same length as lat
        Interpolated raster values for each given coordinate point.
    """
    if lat.size == 0:
        return np.zeros_like(lat)

    LOGGER.info('Sampling from %s', path)
    if Path(path).suffix == '.gz':
        path = '/vsigzip/' + str(path)

    with rasterio.open(path, "r") as src:
        if intermediate_res is None:
            xres, yres = np.abs(src.transform[0]), np.abs(src.transform[4])
        else:
            xres = yres = intermediate_res
        bounds = (lon.min() - 2 * xres, lat.min() - 2 * yres,
                  lon.max() + 2 * xres, lat.max() + 2 * yres)
        win = src.window(*bounds).round_offsets(op='ceil').round_shape(op='floor')
        win_transform = src.window_transform(win)
        intermediate_shape = None
        if intermediate_res is not None:
            win_bounds = src.window_bounds(win)
            win_width, win_height = win_bounds[2] - win_bounds[0], win_bounds[3] - win_bounds[1]
            intermediate_shape = (int(np.ceil(win_height / intermediate_res)),
                                  int(np.ceil(win_width / intermediate_res)))
        data = src.read(1, out_shape=intermediate_shape, boundless=True, window=win)
        if fill_value is not None:
            data[data == src.meta['nodata']] = fill_value
        else:
            fill_value = src.meta['nodata']


    if intermediate_res is not None:
        xres, yres = win_width / data.shape[1], win_height / data.shape[0]
        xres, yres = np.sign(win_transform[0]) * xres, np.sign(win_transform[4]) * yres
        win_transform = rasterio.Affine(xres, 0, win_transform[2],
                                        0, yres, win_transform[5])
    fill_value = fill_value if fill_value else 0
    return interp_raster_data(data, lat, lon, win_transform, method=method, fill_value=fill_value)

def interp_raster_data(data, interp_y, interp_x, transform, method='linear', fill_value=0):
    """Interpolate raster data, given as array and affine transform

    Parameters
    ----------
    data : np.array
        2d numpy array containing the values
    interp_y : np.array
        y-coordinates of points (corresp. to first axis of data)
    interp_x : np.array
        x-coordinates of points (corresp. to second axis of data)
    transform : affine.Affine
        affine transform defining the raster
    method : str, optional
        The interpolation method, passed to
            scipy.interp.interpn. Default: 'linear'.
    fill_value : numeric, optional
        The value used outside of the raster
            bounds. Default: 0.

    Returns
    -------
    values : np.array
        Interpolated raster values for each given coordinate point.
    """
    xres, _, xmin, _, yres, ymin = transform[:6]
    xmax = xmin + data.shape[1] * xres
    ymax = ymin + data.shape[0] * yres
    data = np.pad(data, 1, mode='edge')

    if yres < 0:
        yres = -yres
        ymax, ymin = ymin, ymax
        data = np.flipud(data)
    if xres < 0:
        xres = -xres
        xmax, xmin = xmin, xmax
        data = np.fliplr(data)
    y_dim = ymin - yres / 2 + yres * np.arange(data.shape[0])
    x_dim = xmin - xres / 2 + xres * np.arange(data.shape[1])

    data = np.array(data, dtype=np.float64)
    data[np.isnan(data)] = fill_value
    return scipy.interpolate.interpn((y_dim, x_dim), data, np.vstack([interp_y, interp_x]).T,
                                     method=method, bounds_error=False, fill_value=fill_value)

def refine_raster_data(data, transform, res, method='linear', fill_value=0):
    """Refine raster data, given as array and affine transform

    Parameters
    ----------
    data : np.array
        2d array containing the values
    transform : affine.Affine
        affine transform defining the raster
    res : float or pair of floats
        new resolution
    method : str, optional
        The interpolation method, passed to
            scipy.interp.interpn. Default: 'linear'.

    Returns
    -------
    new_data : np.array
        2d array containing the interpolated values.
    new_transform : affine.Affine
        Affine transform defining the refined raster.
    """
    xres, _, xmin, _, yres, ymin = transform[:6]
    xmax = xmin + data.shape[1] * xres
    ymax = ymin + data.shape[0] * yres
    if not isinstance(res, tuple):
        res = (np.sign(xres) * res, np.sign(yres) * res)
    new_dimx = np.arange(xmin + res[0] / 2, xmax, res[0])
    new_dimy = np.arange(ymin + res[1] / 2, ymax, res[1])
    new_shape = (new_dimy.size, new_dimx.size)
    new_x, new_y = [ar.ravel() for ar in np.meshgrid(new_dimx, new_dimy)]
    new_transform = rasterio.Affine(res[0], 0, xmin, 0, res[1], ymin)
    new_data = interp_raster_data(data, new_y, new_x, transform, method=method,
                                  fill_value=fill_value)
    new_data = new_data.reshape(new_shape)
    return new_data, new_transform

def read_vector(file_name, field_name, dst_crs=None):
    """Read vector file format supported by fiona.

    Parameters
    ----------
    file_name : str
        vector file with format supported by fiona and 'geometry' field.
    field_name : list(str)
        list of names of the columns with values.
    dst_crs : crs, optional
        reproject to given crs

    Returns
    -------
    lat : np.array
        Latitudinal coordinates.
    lon : np.array
        Longitudinal coordinates.
    geometry : GeoSeries
        Shape geometries.
    value : np.array
        Values associated to each shape.
    """
    LOGGER.info('Reading %s', file_name)
    data_frame = gpd.read_file(file_name)
    if not data_frame.crs:
        data_frame.crs = DEF_CRS
    if dst_crs is None:
        geometry = data_frame.geometry
    else:
        geometry = data_frame.geometry.to_crs(dst_crs)
    lat, lon = geometry[:].y.values, geometry[:].x.values
    value = np.zeros([len(field_name), lat.size])
    for i_inten, inten in enumerate(field_name):
        value[i_inten, :] = data_frame[inten].values
    return lat, lon, geometry, value

def write_raster(file_name, data_matrix, meta, dtype=np.float32):
    """Write raster in GeoTiff format.

    Parameters
    ----------
    file_name : str
        File name to write.
    data_matrix : np.array
        2d raster data. Either containing one band, or every row is a band and the column
        represents the grid in 1d.
    meta : dict
        rasterio meta dictionary containing raster properties: width, height, crs and transform
        must be present at least. Include `compress="deflate"` for compressed output.
    dtype : numpy dtype, optional
        A numpy dtype. Default: np.float32
    """
    LOGGER.info('Writting %s', file_name)
    if data_matrix.shape != (meta['height'], meta['width']):
        # every row is an event (from hazard intensity or fraction) == band
        shape = (data_matrix.shape[0], meta['height'], meta['width'])
    else:
        shape = (1, meta['height'], meta['width'])
    dst_meta = copy.deepcopy(meta)
    dst_meta.update(driver='GTiff', dtype=dtype, count=shape[0])
    data_matrix = np.asarray(data_matrix, dtype=dtype).reshape(shape)
    with rasterio.open(file_name, 'w', **dst_meta) as dst:
        dst.write(data_matrix, indexes=np.arange(1, shape[0] + 1))

def points_to_raster(points_df, val_names=None, res=0.0, raster_res=0.0, crs=DEF_CRS,
                     scheduler=None):
    """Compute raster (as data and transform) from GeoDataFrame.

    Parameters
    ----------
    points_df : GeoDataFrame
        contains columns latitude, longitude and those listed in the parameter `val_names`.
    val_names : list of str, optional
        The names of columns in `points_df` containing values. The raster will contain one band per
        column. Default: ['value']
    res : float, optional
        resolution of current data in units of latitude and longitude, approximated if not
        provided.
    raster_res : float, optional
        desired resolution of the raster
    crs : object (anything accepted by pyproj.CRS.from_user_input), optional
        If given, overwrites the CRS information given in `points_df`. If no CRS is explicitly
        given and there is no CRS information in `points_df`, the CRS is assumed to be EPSG:4326
        (lat/lon). Default: None
    scheduler : str
        used for dask map_partitions. “threads”, “synchronous” or “processes”

    Returns
    -------
    data : np.array
        3d array containing the raster values. The first dimension has the same size as `val_names`
        and represents the raster bands.
    meta : dict
        Dictionary with 'crs', 'height', 'width' and 'transform' attributes.
    """
    if not val_names:
        val_names = ['value']
    if not res:
        res = np.abs(get_resolution(points_df.latitude.values,
                                    points_df.longitude.values)).min()
    if not raster_res:
        raster_res = res

    def apply_box(df_exp):
        fun = lambda r: Point(r.longitude, r.latitude).buffer(res / 2).envelope
        return df_exp.apply(fun, axis=1)

    LOGGER.info('Raster from resolution %s to %s.', res, raster_res)
    df_poly = gpd.GeoDataFrame(points_df[val_names])
    if not scheduler:
        df_poly['geometry'] = apply_box(points_df)
    else:
        ddata = dd.from_pandas(points_df[['latitude', 'longitude']],
                               npartitions=cpu_count())
        df_poly['geometry'] = ddata.map_partitions(apply_box, meta=Polygon) \
                                   .compute(scheduler=scheduler)
    df_poly.set_crs(crs if crs else points_df.crs if points_df.crs else DEF_CRS, inplace=True)

    # renormalize longitude if necessary
    if equal_crs(df_poly.crs, DEF_CRS):
        xmin, ymin, xmax, ymax = latlon_bounds(points_df.latitude.values,
                                               points_df.longitude.values)
        x_mid = 0.5 * (xmin + xmax)
        # we don't really change the CRS when rewrapping, so we reset the CRS attribute afterwards
        df_poly = df_poly \
            .to_crs({"proj": "longlat", "lon_wrap": x_mid}) \
            .set_crs(DEF_CRS, allow_override=True)
    else:
        xmin, ymin, xmax, ymax = (points_df.longitude.min(), points_df.latitude.min(),
                                  points_df.longitude.max(), points_df.latitude.max())

    # construct raster
    rows, cols, ras_trans = pts_to_raster_meta((xmin, ymin, xmax, ymax),
                                               (raster_res, -raster_res))
    raster_out = np.zeros((len(val_names), rows, cols))

    # TODO: parallel rasterize
    for i_val, val_name in enumerate(val_names):
        raster_out[i_val, :, :] = rasterio.features.rasterize(
            list(zip(df_poly.geometry, df_poly[val_name])),
            out_shape=(rows, cols),
            transform=ras_trans,
            fill=0,
            all_touched=True,
            dtype=rasterio.float32)

    meta = {
        'crs': df_poly.crs,
        'height': rows,
        'width': cols,
        'transform': ras_trans,
    }
    return raster_out, meta

def subraster_from_bounds(transform, bounds):
    """Compute a subraster definition from a given reference transform and bounds.

    The axis orientations (sign of resolution step sizes) in `transform` are not required to be
    north to south and west to east. The given orientation is preserved in the result.

    Parameters
    ----------
    transform : rasterio.Affine
        Affine transformation defining the reference grid.
    bounds : tuple of floats (xmin, ymin, xmax, ymax)
        Bounds of the subraster in units and CRS of the reference grid.

    Returns
    -------
    dst_transform : rasterio.Affine
        Subraster affine transformation. The axis orientations of the input transform (e.g. north
        to south, west to east) are preserved.
    dst_shape : tuple of ints (height, width)
        Number of pixels of subraster in vertical and horizontal direction.
    """
    if np.sign(transform[0]) != np.sign(bounds[2] - bounds[0]):
        bounds = (bounds[2], bounds[1], bounds[0], bounds[3])
    if np.sign(transform[4]) != np.sign(bounds[1] - bounds[3]):
        bounds = (bounds[0], bounds[3], bounds[2], bounds[1])
    window = rasterio.windows.from_bounds(*bounds, transform)

    # align the window bounds to the raster by rounding
    col_min, col_max = np.round(window.col_off), np.round(window.col_off + window.width)
    row_min, row_max = np.round(window.row_off), np.round(window.row_off + window.height)
    window = rasterio.windows.Window(col_min, row_min, col_max - col_min, row_max - row_min)

    dst_transform = rasterio.windows.transform(window, transform)
    dst_shape = (int(window.height), int(window.width))
    return dst_transform, dst_shape

def align_raster_data(source, src_crs, src_transform, dst_crs=None, dst_resolution=None,
                      dst_bounds=None, global_origin=(-180, 90), resampling="nearest",
                      conserve=None, **kwargs):
    """Reproject 2D np.ndarray to be aligned to a reference grid.

    This function ensures that reprojected data with the same dst_resolution and global_origins are
    aligned to the same global grid, i.e., no offset between destination grid points for different
    source grids that are projected to the same target resolution.

    Note that the origin is required to be in the upper left corner. The result is always oriented
    left to right (west to east) and top to bottom (north to south).

    Parameters
    ----------
    source : np.ndarray
        The source is a 2D ndarray containing the values to be reprojected.
    src_crs : CRS or dict
        Source coordinate reference system, in rasterio dict format.
    src_transform : rasterio.Affine
        Source affine transformation.
    dst_crs : CRS, optional
        Target coordinate reference system, in rasterio dict format. Default: `src_crs`
    dst_resolution : tuple (x_resolution, y_resolution) or float, optional
        Target resolution (positive pixel sizes) in units of the target CRS.
        Default: `(abs(src_transform[0]), abs(src_transform[4]))`
    dst_bounds : tuple of floats (xmin, ymin, xmax, ymax), optional
        Bounds of the target raster in units of the target CRS. By default, the source's bounds
        are reprojected to the target CRS.
    global_origin : tuple (west, north) of floats, optional
        Coordinates of the reference grid's upper left corner. Default: (-180, 90). Make sure to
        change `global_origin` for non-geographical CRS!
    resampling : int or str, optional
        Resampling method to use, encoded as an integer value (see `rasterio.enums.Resampling`).
        String values like `"nearest"` or `"bilinear"` are resolved to attributes of
        `rasterio.enums.Resampling`. Default: "nearest"
    conserve : str, optional
        If provided, conserve the source array's 'mean' or 'sum' in the transformed data or
        normalize the values of the transformed data ndarray ('norm').
        WARNING: Please note that this procedure will not apply any weighting of values according
        to the geographical cell sizes, which will introduce serious biases for lat/lon grids
        in case of areas spanning large latitudinal ranges.
        Default: None (no conservation)
    kwargs : dict, optional
        Additional arguments passed to `rasterio.warp.reproject`.

    Raises
    ------
    ValueError

    Returns
    -------
    destination : np.ndarray with same dtype as `source`
        The transformed 2D ndarray.
    dst_transform : rasterio.Affine
        Destination affine transformation.
    """
    if dst_crs is None:
        dst_crs = src_crs
    if (not dst_crs.is_geographic) and global_origin == (-180, 90):
        LOGGER.warning("Non-geographic destination CRS. Check global_origin!")
    if dst_resolution is None:
        dst_resolution = (np.abs(src_transform[0]), np.abs(src_transform[4]))
    if np.isscalar(dst_resolution):
        dst_resolution = (dst_resolution, dst_resolution)
    if isinstance(resampling, str):
        resampling = getattr(rasterio.warp.Resampling, resampling)

    # determine well-aligned subraster
    global_transform = rasterio.transform.from_origin(*global_origin, *dst_resolution)
    if dst_bounds is None:
        src_bounds = rasterio.transform.array_bounds(*source.shape, src_transform)
        dst_bounds = rasterio.warp.transform_bounds(src_crs, dst_crs, *src_bounds)
    dst_transform, dst_shape = subraster_from_bounds(global_transform, dst_bounds)

    destination = np.zeros(dst_shape, dtype=source.dtype)
    rasterio.warp.reproject(source=source,
                            destination=destination,
                            src_transform=src_transform,
                            src_crs=src_crs,
                            dst_transform=dst_transform,
                            dst_crs=dst_crs,
                            resampling=resampling,
                            **kwargs)

    if conserve == 'mean':
        destination *= source.mean() / destination.mean()
    elif conserve == 'sum':
        destination *= source.sum() / destination.sum()
    elif conserve == 'norm':
        destination *= 1.0 / destination.sum()
    elif conserve is not None:
        raise ValueError(f"Invalid value for conserve: {conserve}")
    return destination, dst_transform

def mask_raster_with_geometry(raster, transform, shapes, nodata=None, **kwargs):
    """
    Change values in `raster` that are outside of given `shapes` to `nodata`.

    This function is a wrapper for rasterio.mask.mask to allow for
    in-memory processing. This is done by first writing data to memfile and then
    reading from it before the function call to rasterio.mask.mask().
    The MemoryFile will be discarded after exiting the with statement.

    Parameters
    ----------
    raster : numpy.ndarray
        raster to be masked with dim: [H, W].
    transform : affine.Affine
         the transform of the raster.
    shapes : GeoJSON-like dict or an object that implements the Python geo
        interface protocol (such as a Shapely Polygon)
        Passed to rasterio.mask.mask
    nodata : int or float, optional
        Passed to rasterio.mask.mask:
        Data points outside `shapes` are set to `nodata`.
    kwargs : optional
        Passed to rasterio.mask.mask.

    Returns
    -------
    masked: numpy.ndarray or numpy.ma.MaskedArray
        raster with dim: [H, W] and points outside shapes set to `nodata`
    """
    with rasterio.io.MemoryFile() as memfile:
        with memfile.open(
            driver='GTiff',
            height=raster.shape[0],
            width=raster.shape[1],
            count=1,
            dtype=raster.dtype,
            transform=transform,
        ) as dataset:
            dataset.write(raster, 1)
        with memfile.open() as dataset:
            output, _ = rasterio.mask.mask(dataset, shapes, nodata=nodata, **kwargs)
    return output.squeeze(0)

def set_df_geometry_points(df_val, scheduler=None, crs=None):
    """Set given geometry to given dataframe using dask if scheduler.

    Parameters
    ----------
    df_val : GeoDataFrame
        contains latitude and longitude columns
    scheduler : str, optional
        used for dask map_partitions. “threads”, “synchronous” or “processes”
    crs : object (anything readable by pyproj4.CRS.from_user_input), optional
        Coordinate Reference System, if omitted or None: df_val.geometry.crs
    """
    LOGGER.info('Setting geometry points.')

    # keep the original crs if any
    if crs is None:
        try:
            crs = df_val.geometry.crs
        except AttributeError:
            crs = None

    # work in parallel
    if scheduler:
        def apply_point(df_exp):
            return df_exp.apply(lambda row: Point(row.longitude, row.latitude), axis=1)

        ddata = dd.from_pandas(df_val, npartitions=cpu_count())
        df_val['geometry'] = ddata.map_partitions(apply_point, meta=Point) \
                                  .compute(scheduler=scheduler)
    # single process
    else:
        df_val['geometry'] = gpd.GeoSeries(
            gpd.points_from_xy(df_val.longitude, df_val.latitude), index=df_val.index, crs=crs)

    # set crs
    if crs:
        df_val.set_crs(crs, inplace=True)


def fao_code_def():
    """Generates list of FAO country codes and corresponding ISO numeric-3 codes.

    Returns
    -------
    iso_list : list
        list of ISO numeric-3 codes
    faocode_list : list
        list of FAO country codes
    """
    # FAO_FILE2: contains FAO country codes and correstponding ISO3 Code
    #           (http://www.fao.org/faostat/en/#definitions)
    fao_file = pd.read_csv(SYSTEM_DIR.joinpath("FAOSTAT_data_country_codes.csv"))
    fao_code = getattr(fao_file, 'Country Code').values
    fao_iso = (getattr(fao_file, 'ISO3 Code').values).tolist()

    # create a list of ISO3 codes and corresponding fao country codes
    iso_list = list()
    faocode_list = list()
    for idx, iso in enumerate(fao_iso):
        if isinstance(iso, str):
            iso_list.append(country_to_iso(iso, "numeric"))
            faocode_list.append(int(fao_code[idx]))

    return iso_list, faocode_list

def country_faocode2iso(input_fao):
    """Convert FAO country code to ISO numeric-3 codes.

    Parameters
    ----------
    input_fao : int or array
        FAO country codes of countries (or single code)

    Returns
    -------
    output_iso : int or array
        ISO numeric-3 codes of countries (or single code)
    """

    # load relation between ISO numeric-3 code and FAO country code
    iso_list, faocode_list = fao_code_def()

    # determine the fao country code for the input str or list
    output_iso = np.zeros(len(input_fao))
    for item, faocode in enumerate(input_fao):
        idx = np.where(faocode_list == faocode)[0]
        if len(idx) == 1:
            output_iso[item] = iso_list[idx[0]]

    return output_iso

def country_iso2faocode(input_iso):
    """Convert ISO numeric-3 codes to FAO country code.

    Parameters
    ----------
    input_iso : iterable of int
        ISO numeric-3 code(s) of country/countries

    Returns
    -------
    output_faocode : numpy.array
        FAO country code(s) of country/countries
    """
    # load relation between ISO numeric-3 code and FAO country code
    iso_list, faocode_list = fao_code_def()

    # determine the fao country code for the input str or list
    output_faocode = np.zeros(len(input_iso))
    for item, iso in enumerate(input_iso):
        idx = np.where(iso_list == iso)[0]
        if len(idx) == 1:
            output_faocode[item] = faocode_list[idx[0]]

    return output_faocode<|MERGE_RESOLUTION|>--- conflicted
+++ resolved
@@ -49,12 +49,8 @@
 import shapefile
 from sklearn.neighbors import BallTree
 
-<<<<<<< HEAD
 from climada.util.config import CONFIG
-from climada.util.constants import (DEF_CRS, SYSTEM_DIR, ONE_LAT_KM,
-=======
 from climada.util.constants import (DEF_CRS, EARTH_RADIUS_KM, SYSTEM_DIR, ONE_LAT_KM,
->>>>>>> 8ce924bb
                                     NATEARTH_CENTROIDS,
                                     ISIMIP_GPWV3_NATID_150AS,
                                     ISIMIP_NATID_TO_ISO,
