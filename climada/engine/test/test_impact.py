"""
This file is part of CLIMADA.

Copyright (C) 2017 ETH Zurich, CLIMADA contributors listed in AUTHORS.

CLIMADA is free software: you can redistribute it and/or modify it under the
terms of the GNU General Public License as published by the Free
Software Foundation, version 3.

CLIMADA is distributed in the hope that it will be useful, but WITHOUT ANY
WARRANTY; without even the implied warranty of MERCHANTABILITY or FITNESS FOR A
PARTICULAR PURPOSE.  See the GNU General Public License for more details.

You should have received a copy of the GNU General Public License along
with CLIMADA. If not, see <https://www.gnu.org/licenses/>.

---

Test Impact class.
"""
import unittest
from pathlib import Path
import numpy as np
from scipy import sparse

from climada import CONFIG
from climada.entity.tag import Tag
from climada.hazard.tag import Tag as TagHaz
from climada.entity.entity_def import Entity
from climada.hazard.base import Hazard
from climada.engine.impact import Impact
from climada.util.constants import ENT_DEMO_TODAY, DEF_CRS
import climada.hazard.test as hazard_test
import climada.engine.test as engine_test

DATA_FOLDER = Path(engine_test.__file__).parent.joinpath('data')
HAZ_TEST_MAT = Path(hazard_test.__file__).parent.joinpath('data', 'atl_prob_no_name.mat')

class TestFreqCurve(unittest.TestCase):
    """Test exceedence frequency curve computation"""
    def test_ref_value_pass(self):
        """Test result against reference value"""
        imp = Impact()
        imp.frequency = np.ones(10) * 6.211180124223603e-04
        imp.at_event = np.zeros(10)
        imp.at_event[0] = 0
        imp.at_event[1] = 0.400665463736549e9
        imp.at_event[2] = 3.150330960044466e9
        imp.at_event[3] = 3.715826406781887e9
        imp.at_event[4] = 2.900244271902339e9
        imp.at_event[5] = 0.778570745161971e9
        imp.at_event[6] = 0.698736262566472e9
        imp.at_event[7] = 0.381063674256423e9
        imp.at_event[8] = 0.569142464157450e9
        imp.at_event[9] = 0.467572545849132e9
        imp.unit = 'USD'

        ifc = imp.calc_freq_curve()
        self.assertEqual(10, len(ifc.return_per))
        self.assertEqual(1610.0000000000000, ifc.return_per[9])
        self.assertEqual(805.00000000000000, ifc.return_per[8])
        self.assertEqual(536.66666666666663, ifc.return_per[7])
        self.assertEqual(402.500000000000, ifc.return_per[6])
        self.assertEqual(322.000000000000, ifc.return_per[5])
        self.assertEqual(268.33333333333331, ifc.return_per[4])
        self.assertEqual(230.000000000000, ifc.return_per[3])
        self.assertEqual(201.250000000000, ifc.return_per[2])
        self.assertEqual(178.88888888888889, ifc.return_per[1])
        self.assertEqual(161.000000000000, ifc.return_per[0])
        self.assertEqual(10, len(ifc.impact))
        self.assertEqual(3.715826406781887e9, ifc.impact[9])
        self.assertEqual(3.150330960044466e9, ifc.impact[8])
        self.assertEqual(2.900244271902339e9, ifc.impact[7])
        self.assertEqual(0.778570745161971e9, ifc.impact[6])
        self.assertEqual(0.698736262566472e9, ifc.impact[5])
        self.assertEqual(0.569142464157450e9, ifc.impact[4])
        self.assertEqual(0.467572545849132e9, ifc.impact[3])
        self.assertEqual(0.400665463736549e9, ifc.impact[2])
        self.assertEqual(0.381063674256423e9, ifc.impact[1])
        self.assertEqual(0, ifc.impact[0])
        self.assertEqual('Exceedance frequency curve', ifc.label)
        self.assertEqual('USD', ifc.unit)

    def test_ref_value_rp_pass(self):
        """Test result against reference value with given return periods"""
        imp = Impact()
        imp.frequency = np.ones(10) * 6.211180124223603e-04
        imp.at_event = np.zeros(10)
        imp.at_event[0] = 0
        imp.at_event[1] = 0.400665463736549e9
        imp.at_event[2] = 3.150330960044466e9
        imp.at_event[3] = 3.715826406781887e9
        imp.at_event[4] = 2.900244271902339e9
        imp.at_event[5] = 0.778570745161971e9
        imp.at_event[6] = 0.698736262566472e9
        imp.at_event[7] = 0.381063674256423e9
        imp.at_event[8] = 0.569142464157450e9
        imp.at_event[9] = 0.467572545849132e9
        imp.unit = 'USD'

        ifc = imp.calc_freq_curve(np.array([100, 500, 1000]))
        self.assertEqual(3, len(ifc.return_per))
        self.assertEqual(100, ifc.return_per[0])
        self.assertEqual(500, ifc.return_per[1])
        self.assertEqual(1000, ifc.return_per[2])
        self.assertEqual(3, len(ifc.impact))
        self.assertEqual(0, ifc.impact[0])
        self.assertEqual(2320408028.5695677, ifc.impact[1])
        self.assertEqual(3287314329.129928, ifc.impact[2])
        self.assertEqual('Exceedance frequency curve', ifc.label)
        self.assertEqual('USD', ifc.unit)

class TestOneExposure(unittest.TestCase):
    """Test one_exposure function"""
    def test_ref_value_insure_pass(self):
        """Test result against reference value"""
        # Read demo entity values
        # Set the entity default file to the demo one
        ent = Entity()
        ent.read_excel(ENT_DEMO_TODAY)
        ent.check()

        # Read default hazard file
<<<<<<< HEAD
        hazard = Hazard.from_mat(HAZ_TEST_MAT)
=======
        hazard = Hazard.from_mat(HAZ_TEST_MAT, haz_type='TC')
>>>>>>> f1caedab
        # Create impact object
        impact = Impact()
        impact.at_event = np.zeros(hazard.intensity.shape[0])
        impact.eai_exp = np.zeros(len(ent.exposures.gdf.value))
        impact.tot_value = 0

        # Assign centroids to exposures
        ent.exposures.assign_centroids(hazard)

        # Compute impact for 6th exposure
        iexp = 5
        # Take its impact function
        imp_id = ent.exposures.gdf.impf_TC[iexp]
        imp_fun = ent.impact_funcs.get_func(hazard.tag.haz_type, imp_id)
        # Compute
        insure_flag = True
        impact._exp_impact(np.array([iexp]), ent.exposures, hazard, imp_fun, insure_flag)

        self.assertEqual(impact.eai_exp.size, ent.exposures.gdf.shape[0])
        self.assertEqual(impact.at_event.size, hazard.intensity.shape[0])

        events_pos = hazard.intensity[:, ent.exposures.gdf.centr_TC[iexp]].nonzero()[0]
        res_exp = np.zeros((ent.exposures.gdf.shape[0]))
        res_exp[iexp] = np.sum(impact.at_event[events_pos] * hazard.frequency[events_pos])
        np.testing.assert_array_equal(res_exp, impact.eai_exp)

        self.assertEqual(0, impact.at_event[12])
        # Check first 3 values
        self.assertEqual(0, impact.at_event[12])
        self.assertEqual(0, impact.at_event[41])
        self.assertEqual(1.0626600695059455e+06, impact.at_event[44])

        # Check intermediate values
        self.assertEqual(0, impact.at_event[6281])
        self.assertEqual(0, impact.at_event[4998])
        self.assertEqual(0, impact.at_event[9527])
        self.assertEqual(1.3318063850487845e+08, impact.at_event[7192])
        self.assertEqual(4.667108555054083e+06, impact.at_event[8624])

        # Check last 3 values
        self.assertEqual(0, impact.at_event[14349])
        self.assertEqual(0, impact.at_event[14347])
        self.assertEqual(0, impact.at_event[14309])

class TestCalc(unittest.TestCase):
    """Test impact calc method."""

    def test_ref_value_pass(self):
        """Test result against reference value"""
        # Read default entity values
        ent = Entity.from_excel(ENT_DEMO_TODAY)
        ent.check()

        # Read default hazard file
<<<<<<< HEAD
        hazard = Hazard.from_mat(HAZ_TEST_MAT)
=======
        hazard = Hazard.from_mat(HAZ_TEST_MAT, haz_type='TC')
>>>>>>> f1caedab
        # Create impact object
        impact = Impact()

        # Assign centroids to exposures
        ent.exposures.assign_centroids(hazard)

        # Compute the impact over the whole exposures
        impact.calc(ent.exposures, ent.impact_funcs, hazard)

        # Check result
        num_events = len(hazard.event_id)
        num_exp = ent.exposures.gdf.shape[0]
        # Check relative errors as well when absolute value gt 1.0e-7
        # impact.at_event == EDS.damage in MATLAB
        self.assertEqual(num_events, len(impact.at_event))
        self.assertEqual(0, impact.at_event[0])
        self.assertEqual(0, impact.at_event[int(num_events / 2)])
        self.assertAlmostEqual(1.472482938320243e+08, impact.at_event[13809])
        self.assertEqual(7.076504723057620e+10, impact.at_event[12147])
        self.assertEqual(0, impact.at_event[num_events - 1])
        # impact.eai_exp == EDS.ED_at_centroid in MATLAB
        self.assertEqual(num_exp, len(impact.eai_exp))
        self.assertAlmostEqual(1.518553670803242e+08, impact.eai_exp[0])
        self.assertAlmostEqual(1.373490457046383e+08, impact.eai_exp[int(num_exp / 2)], 6)
        self.assertAlmostEqual(1.373490457046383e+08, impact.eai_exp[int(num_exp / 2)], 5)
        self.assertAlmostEqual(1.066837260150042e+08, impact.eai_exp[num_exp - 1], 6)
        self.assertAlmostEqual(1.066837260150042e+08, impact.eai_exp[int(num_exp - 1)], 5)
        # impact.tot_value == EDS.Value in MATLAB
        # impact.aai_agg == EDS.ED in MATLAB
        self.assertAlmostEqual(6.570532945599105e+11, impact.tot_value)
        self.assertAlmostEqual(6.512201157564421e+09, impact.aai_agg, 5)
        self.assertAlmostEqual(6.512201157564421e+09, impact.aai_agg, 5)

    def test_calc_imp_mat_pass(self):
        """Test save imp_mat"""
        # Read default entity values
        ent = Entity.from_excel(ENT_DEMO_TODAY)
        ent.check()

        # Read default hazard file
<<<<<<< HEAD
        hazard = Hazard.from_mat(HAZ_TEST_MAT)
=======
        hazard = Hazard.from_mat(HAZ_TEST_MAT, haz_type='TC')
>>>>>>> f1caedab
        # Create impact object
        impact = Impact()

        # Assign centroids to exposures
        ent.exposures.assign_centroids(hazard)

        # Compute the impact over the whole exposures
        impact.calc(ent.exposures, ent.impact_funcs, hazard, save_mat=True)
        self.assertIsInstance(impact.imp_mat, sparse.csr_matrix)
        self.assertEqual(impact.imp_mat.shape, (hazard.event_id.size,
                                                ent.exposures.gdf.value.size))
        np.testing.assert_array_almost_equal_nulp(
            np.array(impact.imp_mat.sum(axis=1)).ravel(), impact.at_event, nulp=5)
        np.testing.assert_array_almost_equal_nulp(
            np.sum(impact.imp_mat.toarray() * impact.frequency[:, None], axis=0).reshape(-1),
            impact.eai_exp)

    def test_calc_impf_pass(self):
        """Execute when no impf_HAZ present, but only impf_"""
        ent = Entity.from_excel(ENT_DEMO_TODAY)
        self.assertTrue('impf_TC' in ent.exposures.gdf.columns)
        ent.exposures.gdf.rename(columns={'impf_TC': 'impf_'}, inplace=True)
        self.assertFalse('impf_TC' in ent.exposures.gdf.columns)
        ent.check()

        # Read default hazard file
<<<<<<< HEAD
        hazard = Hazard.from_mat(HAZ_TEST_MAT)
=======
        hazard = Hazard.from_mat(HAZ_TEST_MAT, haz_type='TC')
>>>>>>> f1caedab
        # Create impact object
        impact = Impact()
        impact.calc(ent.exposures, ent.impact_funcs, hazard)

        # Check result
        num_events = len(hazard.event_id)
        num_exp = ent.exposures.gdf.shape[0]
        # Check relative errors as well when absolute value gt 1.0e-7
        # impact.at_event == EDS.damage in MATLAB
        self.assertEqual(num_events, len(impact.at_event))
        self.assertEqual(0, impact.at_event[0])
        self.assertEqual(0, impact.at_event[int(num_events / 2)])
        self.assertAlmostEqual(1.472482938320243e+08, impact.at_event[13809])
        self.assertEqual(7.076504723057620e+10, impact.at_event[12147])
        self.assertEqual(0, impact.at_event[num_events - 1])
        # impact.eai_exp == EDS.ED_at_centroid in MATLAB
        self.assertEqual(num_exp, len(impact.eai_exp))
        self.assertAlmostEqual(1.518553670803242e+08, impact.eai_exp[0])
        self.assertAlmostEqual(1.373490457046383e+08, impact.eai_exp[int(num_exp / 2)], 6)
        self.assertAlmostEqual(1.373490457046383e+08, impact.eai_exp[int(num_exp / 2)], 5)
        self.assertAlmostEqual(1.066837260150042e+08, impact.eai_exp[num_exp - 1], 6)
        self.assertAlmostEqual(1.066837260150042e+08, impact.eai_exp[int(num_exp - 1)], 5)
        # impact.tot_value == EDS.Value in MATLAB
        # impact.aai_agg == EDS.ED in MATLAB
        self.assertAlmostEqual(6.570532945599105e+11, impact.tot_value)
        self.assertAlmostEqual(6.512201157564421e+09, impact.aai_agg, 5)
        self.assertAlmostEqual(6.512201157564421e+09, impact.aai_agg, 5)

class TestImpactYearSet(unittest.TestCase):
    """Test calc_impact_year_set method"""

    def test_impact_year_set_sum(self):
        """Test result against reference value with given events"""
        imp = Impact()
        imp.frequency = np.ones(10) * 6.211180124223603e-04
        imp.at_event = np.zeros(10)
        imp.at_event[0] = 0
        imp.at_event[1] = 0.400665463736549e9
        imp.at_event[2] = 3.150330960044466e9
        imp.at_event[3] = 3.715826406781887e9
        imp.at_event[4] = 2.900244271902339e9
        imp.at_event[5] = 0.778570745161971e9
        imp.at_event[6] = 0.698736262566472e9
        imp.at_event[7] = 0.381063674256423e9
        imp.at_event[8] = 0.569142464157450e9
        imp.at_event[9] = 0.467572545849132e9
        imp.unit = 'USD'
        imp.date = np.array([732801, 716160, 718313, 712468, 732802,
                             729285, 732931, 715419, 722404, 718351])

        iys_all = imp.calc_impact_year_set()
        iys = imp.calc_impact_year_set(all_years=False)
        iys_all_yr = imp.calc_impact_year_set(year_range=(1975, 2000))
        iys_yr = imp.calc_impact_year_set(all_years=False, year_range=[1975, 2000])
        iys_all_yr_1940 = imp.calc_impact_year_set(all_years=True, year_range=[1940, 2000])
        self.assertEqual(np.around(sum([iys[year] for year in iys])),
                         np.around(sum(imp.at_event)))
        self.assertEqual(sum([iys[year] for year in iys]),
                         sum([iys_all[year] for year in iys_all]))
        self.assertEqual(len(iys), 7)
        self.assertEqual(len(iys_all), 57)
        self.assertIn(1951 and 1959 and 2007, iys_all)
        self.assertTrue(iys_all[1959] > 0)
        self.assertAlmostEqual(3598980534.468811, iys_all[2007])
        self.assertEqual(iys[1978], iys_all[1978])
        self.assertAlmostEqual(iys[1951], imp.at_event[3])
        # year range (yr):
        self.assertEqual(len(iys_yr), 2)
        self.assertEqual(len(iys_all_yr), 26)
        self.assertEqual(sum([iys_yr[year] for year in iys_yr]),
                         sum([iys_all_yr[year] for year in iys_all_yr]))
        self.assertIn(1997 and 1978, iys_yr)
        self.assertFalse(2007 in iys_yr)
        self.assertFalse(1959 in iys_yr)
        self.assertEqual(len(iys_all_yr_1940), 61)

    def test_impact_year_set_empty(self):
        """Test result for empty impact"""
        imp = Impact()
        iys_all = imp.calc_impact_year_set()
        iys = imp.calc_impact_year_set(all_years=False)
        self.assertEqual(len(iys), 0)
        self.assertEqual(len(iys_all), 0)

class TestIO(unittest.TestCase):
    """Test impact input/output methods."""

    def test_write_read_ev_test(self):
        """Test result against reference value"""
        # Create impact object
        num_ev = 10
        num_exp = 5
        imp_write = Impact()
        imp_write.tag = {'exp': Tag('file_exp.p', 'descr exp'),
                         'haz': TagHaz('TC', 'file_haz.p', 'descr haz'),
                         'impf_set': Tag()}
        imp_write.event_id = np.arange(num_ev)
        imp_write.event_name = ['event_' + str(num) for num in imp_write.event_id]
        imp_write.date = np.ones(num_ev)
        imp_write.coord_exp = np.zeros((num_exp, 2))
        imp_write.coord_exp[:, 0] = 1.5
        imp_write.coord_exp[:, 1] = 2.5
        imp_write.eai_exp = np.arange(num_exp) * 100
        imp_write.at_event = np.arange(num_ev) * 50
        imp_write.frequency = np.ones(num_ev) * 0.1
        imp_write.tot_value = 1000
        imp_write.aai_agg = 1001
        imp_write.unit = 'USD'

        file_name = DATA_FOLDER.joinpath('test.csv')
        imp_write.write_csv(file_name)

        imp_read = Impact.from_csv(file_name)
        np.testing.assert_array_equal(imp_write.event_id, imp_read.event_id)
        np.testing.assert_array_equal(imp_write.date, imp_read.date)
        np.testing.assert_array_equal(imp_write.coord_exp, imp_read.coord_exp)
        np.testing.assert_array_equal(imp_write.eai_exp, imp_read.eai_exp)
        np.testing.assert_array_equal(imp_write.at_event, imp_read.at_event)
        np.testing.assert_array_equal(imp_write.frequency, imp_read.frequency)
        self.assertEqual(imp_write.tot_value, imp_read.tot_value)
        self.assertEqual(imp_write.aai_agg, imp_read.aai_agg)
        self.assertEqual(imp_write.unit, imp_read.unit)
        self.assertEqual(
            0, len([i for i, j in zip(imp_write.event_name, imp_read.event_name) if i != j]))

    def test_write_read_exp_test(self):
        """Test result against reference value"""
        # Create impact object
        num_ev = 5
        num_exp = 10
        imp_write = Impact()
        imp_write.tag = {'exp': Tag('file_exp.p', 'descr exp'),
                         'haz': TagHaz('TC', 'file_haz.p', 'descr haz'),
                         'impf_set': Tag()}
        imp_write.event_id = np.arange(num_ev)
        imp_write.event_name = ['event_' + str(num) for num in imp_write.event_id]
        imp_write.date = np.ones(num_ev)
        imp_write.coord_exp = np.zeros((num_exp, 2))
        imp_write.coord_exp[:, 0] = 1.5
        imp_write.coord_exp[:, 1] = 2.5
        imp_write.eai_exp = np.arange(num_exp) * 100
        imp_write.at_event = np.arange(num_ev) * 50
        imp_write.frequency = np.ones(num_ev) * 0.1
        imp_write.tot_value = 1000
        imp_write.aai_agg = 1001
        imp_write.unit = 'USD'

        file_name = DATA_FOLDER.joinpath('test.csv')
        imp_write.write_csv(file_name)

        imp_read = Impact.from_csv(file_name)
        np.testing.assert_array_equal(imp_write.event_id, imp_read.event_id)
        np.testing.assert_array_equal(imp_write.date, imp_read.date)
        np.testing.assert_array_equal(imp_write.coord_exp, imp_read.coord_exp)
        np.testing.assert_array_equal(imp_write.eai_exp, imp_read.eai_exp)
        np.testing.assert_array_equal(imp_write.at_event, imp_read.at_event)
        np.testing.assert_array_equal(imp_write.frequency, imp_read.frequency)
        self.assertEqual(imp_write.tot_value, imp_read.tot_value)
        self.assertEqual(imp_write.aai_agg, imp_read.aai_agg)
        self.assertEqual(imp_write.unit, imp_read.unit)
        self.assertEqual(
            0, len([i for i, j in zip(imp_write.event_name, imp_read.event_name) if i != j]))
        self.assertIsInstance(imp_read.crs, str)

    def test_write_read_excel_pass(self):
        """Test write and read in excel"""
        ent = Entity.from_excel(ENT_DEMO_TODAY)
        ent.check()

<<<<<<< HEAD
        hazard = Hazard.from_mat(HAZ_TEST_MAT)
=======
        hazard = Hazard.from_mat(HAZ_TEST_MAT, haz_type='TC')
>>>>>>> f1caedab
        imp_write = Impact()
        ent.exposures.assign_centroids(hazard)
        imp_write.calc(ent.exposures, ent.impact_funcs, hazard)
        file_name = DATA_FOLDER.joinpath('test.xlsx')
        imp_write.write_excel(file_name)

        imp_read = Impact.from_excel(file_name)

        np.testing.assert_array_equal(imp_write.event_id, imp_read.event_id)
        np.testing.assert_array_equal(imp_write.date, imp_read.date)
        np.testing.assert_array_equal(imp_write.coord_exp, imp_read.coord_exp)
        np.testing.assert_array_almost_equal_nulp(imp_write.eai_exp, imp_read.eai_exp, nulp=5)
        np.testing.assert_array_almost_equal_nulp(imp_write.at_event, imp_read.at_event, nulp=5)
        np.testing.assert_array_equal(imp_write.frequency, imp_read.frequency)
        self.assertEqual(imp_write.tot_value, imp_read.tot_value)
        self.assertEqual(imp_write.aai_agg, imp_read.aai_agg)
        self.assertEqual(imp_write.unit, imp_read.unit)
        self.assertEqual(
            0, len([i for i, j in zip(imp_write.event_name, imp_read.event_name) if i != j]))
        self.assertIsInstance(imp_read.crs, str)

    def test_write_imp_mat(self):
        """Test write_excel_imp_mat function"""
        impact = Impact()
        impact.imp_mat = np.zeros((5, 4))
        impact.imp_mat[0, :] = np.arange(4)
        impact.imp_mat[1, :] = np.arange(4) * 2
        impact.imp_mat[2, :] = np.arange(4) * 3
        impact.imp_mat[3, :] = np.arange(4) * 4
        impact.imp_mat[4, :] = np.arange(4) * 5
        impact.imp_mat = sparse.csr_matrix(impact.imp_mat)

        file_name = DATA_FOLDER.joinpath('test_imp_mat')
        impact.write_sparse_csr(file_name)
        read_imp_mat = Impact().read_sparse_csr(f'{file_name}.npz')
        for irow in range(5):
            np.testing.assert_array_equal(
                read_imp_mat[irow, :].toarray(), impact.imp_mat[irow, :].toarray())

class TestRPmatrix(unittest.TestCase):
    """Test computation of impact per return period for whole exposure"""
    def test_local_exceedance_imp_pass(self):
        """Test calc local impacts per return period"""
        # Read default entity values
        ent = Entity.from_excel(ENT_DEMO_TODAY)
        ent.check()

        # Read default hazard file
<<<<<<< HEAD
        hazard = Hazard.from_mat(HAZ_TEST_MAT)
=======
        hazard = Hazard.from_mat(HAZ_TEST_MAT, haz_type='TC')
>>>>>>> f1caedab
        # Create impact object
        impact = Impact()
        # Assign centroids to exposures
        ent.exposures.assign_centroids(hazard)
        # Compute the impact over the whole exposures
        impact.calc(ent.exposures, ent.impact_funcs, hazard, save_mat=True)
        # Compute the impact per return period over the whole exposures
        impact_rp = impact.local_exceedance_imp(return_periods=(10, 40))

        self.assertIsInstance(impact_rp, np.ndarray)
        self.assertEqual(impact_rp.size, 2 * ent.exposures.gdf.value.size)
        self.assertAlmostEqual(np.max(impact_rp), 2916964966.388219, places=5)
        self.assertAlmostEqual(np.min(impact_rp), 444457580.131494, places=5)

class TestRiskTrans(unittest.TestCase):
    """Test risk transfer methods"""
    def test_risk_trans_pass(self):
        """Test calc_risk_transfer"""
        # Create impact object
        imp = Impact()
        imp.event_id = np.arange(10)
        imp.event_name = [0, 1, 2, 3, 4, 5, 6, 7, 8, 15]
        imp.date = np.arange(10)
        imp.coord_exp = np.array([[1, 2], [2, 3]])
        imp.crs = DEF_CRS
        imp.eai_exp = np.array([1, 2])
        imp.at_event = np.array([0, 1, 2, 3, 4, 5, 6, 7, 8, 15])
        imp.frequency = np.ones(10) / 5
        imp.tot_value = 10
        imp.aai_agg = 100
        imp.unit = 'USD'
        imp.imp_mat = sparse.csr_matrix(np.empty((0, 0)))

        new_imp, imp_rt = imp.calc_risk_transfer(2, 10)
        self.assertEqual(new_imp.unit, imp.unit)
        self.assertEqual(new_imp.tot_value, imp.tot_value)
        np.testing.assert_array_equal(new_imp.imp_mat.toarray(), imp.imp_mat.toarray())
        self.assertEqual(new_imp.event_name, imp.event_name)
        np.testing.assert_array_almost_equal_nulp(new_imp.event_id, imp.event_id)
        np.testing.assert_array_almost_equal_nulp(new_imp.date, imp.date)
        np.testing.assert_array_almost_equal_nulp(new_imp.frequency, imp.frequency)
        np.testing.assert_array_almost_equal_nulp(new_imp.coord_exp, [])
        np.testing.assert_array_almost_equal_nulp(new_imp.eai_exp, [])
        np.testing.assert_array_almost_equal_nulp(new_imp.at_event, [0, 1, 2, 2, 2, 2, 2, 2, 2, 5])
        self.assertAlmostEqual(new_imp.aai_agg, 4.0)

        self.assertEqual(imp_rt.unit, imp.unit)
        self.assertEqual(imp_rt.tot_value, imp.tot_value)
        np.testing.assert_array_equal(imp_rt.imp_mat.toarray(), imp.imp_mat.toarray())
        self.assertEqual(imp_rt.event_name, imp.event_name)
        np.testing.assert_array_almost_equal_nulp(imp_rt.event_id, imp.event_id)
        np.testing.assert_array_almost_equal_nulp(imp_rt.date, imp.date)
        np.testing.assert_array_almost_equal_nulp(imp_rt.frequency, imp.frequency)
        np.testing.assert_array_almost_equal_nulp(imp_rt.coord_exp, [])
        np.testing.assert_array_almost_equal_nulp(imp_rt.eai_exp, [])
        np.testing.assert_array_almost_equal_nulp(imp_rt.at_event, [0, 0, 0, 1, 2, 3, 4, 5, 6, 10])
        self.assertAlmostEqual(imp_rt.aai_agg, 6.2)

def dummy_impact():

    imp = Impact()
    imp.event_id = np.arange(6) + 10
    imp.event_name = [0, 1, 'two', 'three', 30, 31]
    imp.date = np.arange(6)
    imp.coord_exp = np.array([[1, 2], [1.5, 2.5]])
    imp.crs = DEF_CRS
    imp.eai_exp = np.array([7.2, 7.2])
    imp.at_event = np.array([0, 2, 4, 6, 60, 62])
    imp.frequency = np.array([1/6, 1/6, 1, 1, 1/30, 1/30])
    imp.tot_value = 7
    imp.aai_agg = 14.4
    imp.unit = 'USD'
    imp.imp_mat = sparse.csr_matrix(np.array([
        [0,0], [1,1], [2,2], [3,3], [30,30], [31,31]
        ]))

    return imp

class TestSelect(unittest.TestCase):
    """Test select method"""
    def test_select_event_id_pass(self):
        """Test select by event id"""

        imp = dummy_impact()
        sel_imp = imp.select(event_ids=[10, 11, 12])

        self.assertEqual(sel_imp.crs, imp.crs)
        self.assertEqual(sel_imp.unit, imp.unit)

        np.testing.assert_array_equal(sel_imp.event_id, [10, 11, 12])
        self.assertEqual(sel_imp.event_name, [0, 1, 'two'])
        np.testing.assert_array_equal(sel_imp.date, [0, 1, 2])
        np.testing.assert_array_almost_equal_nulp(sel_imp.frequency, [1/6, 1/6, 1])

        np.testing.assert_array_equal(sel_imp.at_event, [0, 2, 4])
        np.testing.assert_array_equal(sel_imp.imp_mat.todense(), [[0,0], [1,1], [2,2]])
        np.testing.assert_array_almost_equal_nulp(sel_imp.eai_exp, [1/6+2, 1/6+2])
        self.assertEqual(sel_imp.aai_agg, 4+2/6)

        self.assertEqual(sel_imp.tot_value, 7)
        np.testing.assert_array_equal(sel_imp.coord_exp, [[1, 2], [1.5, 2.5]])

        self.assertIsInstance(sel_imp, Impact)
        self.assertIsInstance(sel_imp.imp_mat, sparse.csr_matrix)

    def test_select_event_name_pass(self):
        """Test select by event name"""

        imp = dummy_impact()
        sel_imp = imp.select(event_names=[0, 1, 'two'])

        self.assertEqual(sel_imp.crs, imp.crs)
        self.assertEqual(sel_imp.unit, imp.unit)

        np.testing.assert_array_equal(sel_imp.event_id, [10, 11, 12])
        self.assertEqual(sel_imp.event_name, [0, 1, 'two'])
        np.testing.assert_array_equal(sel_imp.date, [0, 1, 2])
        np.testing.assert_array_almost_equal_nulp(sel_imp.frequency, [1/6, 1/6, 1])

        np.testing.assert_array_equal(sel_imp.at_event, [0, 2, 4])
        np.testing.assert_array_equal(sel_imp.imp_mat.todense(), [[0,0], [1,1], [2,2]])
        np.testing.assert_array_almost_equal_nulp(sel_imp.eai_exp, [1/6+2, 1/6+2])
        self.assertEqual(sel_imp.aai_agg, 4+2/6)

        self.assertEqual(sel_imp.tot_value, 7)
        np.testing.assert_array_equal(sel_imp.coord_exp, [[1, 2], [1.5, 2.5]])

        self.assertIsInstance(sel_imp, Impact)
        self.assertIsInstance(sel_imp.imp_mat, sparse.csr_matrix)

    def test_select_dates_pass(self):
        """Test select by event dates"""

        imp = dummy_impact()
        sel_imp = imp.select(dates=(0, 2))

        self.assertEqual(sel_imp.crs, imp.crs)
        self.assertEqual(sel_imp.unit, imp.unit)

        np.testing.assert_array_equal(sel_imp.event_id, [10, 11, 12])
        self.assertEqual(sel_imp.event_name, [0, 1, 'two'])
        np.testing.assert_array_equal(sel_imp.date, [0, 1, 2])
        np.testing.assert_array_almost_equal_nulp(sel_imp.frequency, [1/6, 1/6, 1])

        np.testing.assert_array_equal(sel_imp.at_event, [0, 2, 4])
        np.testing.assert_array_equal(sel_imp.imp_mat.todense(), [[0,0], [1,1], [2,2]])
        np.testing.assert_array_almost_equal_nulp(sel_imp.eai_exp, [1/6+2, 1/6+2])
        self.assertEqual(sel_imp.aai_agg, 4+2/6)

        self.assertEqual(sel_imp.tot_value, 7)
        np.testing.assert_array_equal(sel_imp.coord_exp, [[1, 2], [1.5, 2.5]])

        self.assertIsInstance(sel_imp, Impact)
        self.assertIsInstance(sel_imp.imp_mat, sparse.csr_matrix)

    def test_select_coord_exp_pass(self):
        """ test select by exp coordinates """

        imp = dummy_impact()
        sel_imp = imp.select(coord_exp=np.array([1,2]))

        self.assertEqual(sel_imp.crs, imp.crs)
        self.assertEqual(sel_imp.unit, imp.unit)

        np.testing.assert_array_equal(sel_imp.event_id, imp.event_id)
        self.assertEqual(sel_imp.event_name, imp.event_name)
        np.testing.assert_array_equal(sel_imp.date, imp.date)
        np.testing.assert_array_equal(sel_imp.frequency, imp.frequency)

        np.testing.assert_array_equal(sel_imp.at_event, [0, 1, 2, 3, 30, 31])
        np.testing.assert_array_equal(sel_imp.imp_mat.todense(), [[0], [1], [2], [3], [30], [31]])
        np.testing.assert_array_almost_equal_nulp(sel_imp.eai_exp, [1/6+2+3+1+31/30])
        self.assertEqual(sel_imp.aai_agg, 1/6+2+3+1+31/30)

        self.assertEqual(sel_imp.tot_value, None)
        np.testing.assert_array_equal(sel_imp.coord_exp, [[1, 2]])

        self.assertIsInstance(sel_imp, Impact)
        self.assertIsInstance(sel_imp.imp_mat, sparse.csr_matrix)

    def test_select_event_identity_pass(self):
        """ test select same impact with event name, id and date """

        # Read default entity values
        ent = Entity.from_excel(ENT_DEMO_TODAY)
        ent.check()

        # Read default hazard file
<<<<<<< HEAD
        hazard = Hazard.from_mat(HAZ_TEST_MAT)
=======
        hazard = Hazard.from_mat(HAZ_TEST_MAT, haz_type='TC')
>>>>>>> f1caedab
        # Create impact object
        imp = Impact()

        # Assign centroids to exposures
        ent.exposures.assign_centroids(hazard)

        # Compute the impact over the whole exposures
        imp.calc(ent.exposures, ent.impact_funcs, hazard, save_mat=True)

        sel_imp = imp.select(event_ids=imp.event_id,
                             event_names=imp.event_name,
                             dates=(min(imp.date), max(imp.date))
                             )

        self.assertEqual(sel_imp.crs, imp.crs)
        self.assertEqual(sel_imp.unit, imp.unit)

        np.testing.assert_array_equal(sel_imp.event_id, imp.event_id)
        self.assertEqual(sel_imp.event_name, imp.event_name)
        np.testing.assert_array_equal(sel_imp.date, imp.date)
        np.testing.assert_array_equal(sel_imp.frequency, imp.frequency)

        np.testing.assert_array_equal(sel_imp.at_event, imp.at_event)
        np.testing.assert_array_equal(sel_imp.imp_mat.todense(), imp.imp_mat.todense())
        np.testing.assert_array_equal(sel_imp.eai_exp, imp.eai_exp)
        self.assertAlmostEqual(round(sel_imp.aai_agg,5), round(imp.aai_agg,5))

        self.assertEqual(sel_imp.tot_value, imp.tot_value)
        np.testing.assert_array_equal(sel_imp.coord_exp, imp.coord_exp)

        self.assertIsInstance(sel_imp, Impact)
        self.assertIsInstance(sel_imp.imp_mat, sparse.csr_matrix)


    def test_select_new_attributes(self):
        """Test if impact has new attributes """

        imp = dummy_impact()
        imp.new_per_ev =  ['a', 'b', 'c', 'd', 'e', 'f']
        sel_imp = imp.select(event_names=[0, 1, 'two'])

        self.assertEqual(sel_imp.new_per_ev, ['a', 'b', 'c'])

        self.assertEqual(sel_imp.crs, imp.crs)
        self.assertEqual(sel_imp.unit, imp.unit)

        np.testing.assert_array_equal(sel_imp.event_id, [10, 11, 12])
        self.assertEqual(sel_imp.event_name, [0, 1, 'two'])
        np.testing.assert_array_equal(sel_imp.date, [0, 1, 2])
        np.testing.assert_array_almost_equal_nulp(sel_imp.frequency, [1/6, 1/6, 1])

        np.testing.assert_array_equal(sel_imp.at_event, [0, 2, 4])
        np.testing.assert_array_equal(sel_imp.imp_mat.todense(), [[0,0], [1,1], [2,2]])
        np.testing.assert_array_almost_equal_nulp(sel_imp.eai_exp, [1/6+2, 1/6+2])
        self.assertEqual(sel_imp.aai_agg, 4+2/6)

        self.assertEqual(sel_imp.tot_value, 7)
        np.testing.assert_array_equal(sel_imp.coord_exp, [[1, 2], [1.5, 2.5]])

        self.assertIsInstance(sel_imp, Impact)
        self.assertIsInstance(sel_imp.imp_mat, sparse.csr_matrix)

    def test_select_nothing(self):
        """Test select with no matches"""
        imp = dummy_impact()
        sel_imp = imp.select(event_ids=[100])
        self.assertIsInstance(sel_imp, Impact)
        self.assertIsInstance(sel_imp.imp_mat, sparse.csr_matrix)
        self.assertEqual(sel_imp.crs, imp.crs)
        self.assertEqual(sel_imp.unit, imp.unit)
        self.assertEqual(sel_imp.event_id.size, 0)
        self.assertEqual(len(sel_imp.event_name), 0)
        self.assertEqual(sel_imp.date.size, 0)
        self.assertEqual(sel_imp.frequency.size, 0)
        self.assertEqual(sel_imp.at_event.size, 0)
        self.assertEqual(sel_imp.imp_mat.shape[0], 0)
        self.assertEqual(sel_imp.aai_agg, 0)

    def test_select_id_name_dates_pass(self):
        """Test select by event ids, names, and dates"""

        imp = dummy_impact()
        sel_imp = imp.select(event_ids=[0], event_names=[1, 'two'], dates=(0, 2))

        self.assertEqual(sel_imp.crs, imp.crs)
        self.assertEqual(sel_imp.unit, imp.unit)

        np.testing.assert_array_equal(sel_imp.event_id, [10, 11, 12])
        self.assertEqual(sel_imp.event_name, [0, 1, 'two'])
        np.testing.assert_array_equal(sel_imp.date, [0, 1, 2])
        np.testing.assert_array_almost_equal_nulp(sel_imp.frequency, [1/6, 1/6, 1])

        np.testing.assert_array_equal(sel_imp.at_event, [0, 2, 4])
        np.testing.assert_array_equal(sel_imp.imp_mat.todense(), [[0,0], [1,1], [2,2]])
        np.testing.assert_array_almost_equal_nulp(sel_imp.eai_exp, [1/6+2, 1/6+2])
        self.assertEqual(sel_imp.aai_agg, 4+2/6)

        self.assertEqual(sel_imp.tot_value, 7)
        np.testing.assert_array_equal(sel_imp.coord_exp, [[1, 2], [1.5, 2.5]])

        self.assertIsInstance(sel_imp, Impact)
        self.assertIsInstance(sel_imp.imp_mat, sparse.csr_matrix)

    def test_select_imp_map_fail(self):
        """Test that selection fails if imp_mat is empty"""

        imp = dummy_impact()
        imp.imp_mat = sparse.csr_matrix(np.empty((0, 0)))
        with self.assertRaises(ValueError):
            imp.select(event_ids=[0], event_names=[1, 'two'], dates=(0, 2))

    def test__build_exp(self):
        """Test that an impact set can be converted to an exposure"""

        imp = dummy_impact()
        exp = imp._build_exp()
        np.testing.assert_array_equal(imp.eai_exp, exp.gdf['value'])
        np.testing.assert_array_equal(imp.coord_exp[:, 0], exp.gdf['latitude'])
        np.testing.assert_array_equal(imp.coord_exp[:, 1], exp.gdf['longitude'])
        self.assertEqual(exp.crs, imp.crs)
        self.assertEqual(exp.value_unit, imp.unit)
        self.assertEqual(exp.ref_year, 0)

    def test__exp_build_event(self):
        """Test that a single events impact can be converted to an exposure"""

        imp = dummy_impact()
        event_id = imp.event_id[1]
        exp = imp._build_exp_event(event_id=event_id)
        np.testing.assert_array_equal(imp.imp_mat[1].todense().A1, exp.gdf['value'])
        np.testing.assert_array_equal(imp.coord_exp[:, 0], exp.gdf['latitude'])
        np.testing.assert_array_equal(imp.coord_exp[:, 1], exp.gdf['longitude'])
        self.assertEqual(exp.crs, imp.crs)
        self.assertEqual(exp.value_unit, imp.unit)
        self.assertEqual(exp.ref_year, 0)


# Execute Tests
if __name__ == "__main__":
    TESTS = unittest.TestLoader().loadTestsFromTestCase(TestOneExposure)
    TESTS.addTests(unittest.TestLoader().loadTestsFromTestCase(TestCalc))
    TESTS.addTests(unittest.TestLoader().loadTestsFromTestCase(TestFreqCurve))
    TESTS.addTests(unittest.TestLoader().loadTestsFromTestCase(TestImpactYearSet))
    TESTS.addTests(unittest.TestLoader().loadTestsFromTestCase(TestIO))
    TESTS.addTests(unittest.TestLoader().loadTestsFromTestCase(TestRPmatrix))
    TESTS.addTests(unittest.TestLoader().loadTestsFromTestCase(TestRiskTrans))
    TESTS.addTests(unittest.TestLoader().loadTestsFromTestCase(TestSelect))
    unittest.TextTestRunner(verbosity=2).run(TESTS)<|MERGE_RESOLUTION|>--- conflicted
+++ resolved
@@ -121,11 +121,8 @@
         ent.check()
 
         # Read default hazard file
-<<<<<<< HEAD
         hazard = Hazard.from_mat(HAZ_TEST_MAT)
-=======
-        hazard = Hazard.from_mat(HAZ_TEST_MAT, haz_type='TC')
->>>>>>> f1caedab
+
         # Create impact object
         impact = Impact()
         impact.at_event = np.zeros(hazard.intensity.shape[0])
@@ -180,11 +177,8 @@
         ent.check()
 
         # Read default hazard file
-<<<<<<< HEAD
         hazard = Hazard.from_mat(HAZ_TEST_MAT)
-=======
-        hazard = Hazard.from_mat(HAZ_TEST_MAT, haz_type='TC')
->>>>>>> f1caedab
+
         # Create impact object
         impact = Impact()
 
@@ -225,11 +219,8 @@
         ent.check()
 
         # Read default hazard file
-<<<<<<< HEAD
         hazard = Hazard.from_mat(HAZ_TEST_MAT)
-=======
-        hazard = Hazard.from_mat(HAZ_TEST_MAT, haz_type='TC')
->>>>>>> f1caedab
+
         # Create impact object
         impact = Impact()
 
@@ -256,11 +247,8 @@
         ent.check()
 
         # Read default hazard file
-<<<<<<< HEAD
         hazard = Hazard.from_mat(HAZ_TEST_MAT)
-=======
-        hazard = Hazard.from_mat(HAZ_TEST_MAT, haz_type='TC')
->>>>>>> f1caedab
+
         # Create impact object
         impact = Impact()
         impact.calc(ent.exposures, ent.impact_funcs, hazard)
@@ -430,11 +418,8 @@
         ent = Entity.from_excel(ENT_DEMO_TODAY)
         ent.check()
 
-<<<<<<< HEAD
         hazard = Hazard.from_mat(HAZ_TEST_MAT)
-=======
-        hazard = Hazard.from_mat(HAZ_TEST_MAT, haz_type='TC')
->>>>>>> f1caedab
+
         imp_write = Impact()
         ent.exposures.assign_centroids(hazard)
         imp_write.calc(ent.exposures, ent.impact_funcs, hazard)
@@ -483,11 +468,8 @@
         ent.check()
 
         # Read default hazard file
-<<<<<<< HEAD
         hazard = Hazard.from_mat(HAZ_TEST_MAT)
-=======
-        hazard = Hazard.from_mat(HAZ_TEST_MAT, haz_type='TC')
->>>>>>> f1caedab
+        
         # Create impact object
         impact = Impact()
         # Assign centroids to exposures
@@ -676,11 +658,8 @@
         ent.check()
 
         # Read default hazard file
-<<<<<<< HEAD
         hazard = Hazard.from_mat(HAZ_TEST_MAT)
-=======
-        hazard = Hazard.from_mat(HAZ_TEST_MAT, haz_type='TC')
->>>>>>> f1caedab
+
         # Create impact object
         imp = Impact()
 
